import datetime
import json
import os
import random
from pprint import pprint
from time import time
from typing import Any, Dict, List, Tuple

import clip
import hydra
import numpy as np
import open3d as o3d
import torch
import trimesh.transformations as tra
import wandb
import yaml
from omegaconf import OmegaConf
from slap_manipulation.dataloaders.rlbench_loader import RLBenchDataset
from slap_manipulation.dataloaders.robot_loader import RobotDataset
from slap_manipulation.optim.lamb import Lamb
from slap_manipulation.policy.components import DenseBlock, GlobalSAModule
from slap_manipulation.policy.components import PtnetSAModule as SAModule
from slap_manipulation.policy.mdn import MDN, mdn_loss, sample
from torch.optim.lr_scheduler import ReduceLROnPlateau
from torch_geometric.nn import MLP, Linear
from tqdm import tqdm

# Default debug dataset paths
# from home_robot.policy.pt_query import train_dataset_dir, valid_dataset_dir
from home_robot.utils.point_cloud import numpy_to_pcd, show_point_cloud

np.random.seed(0)
torch.manual_seed(0)

random.seed(0)


def quaternion_distance(q1, q2):
    """get quaternion distance"""
    assert q1.shape == q2.shape
    return 1 - ((q1 * q2).sum(dim=-1) ** 2)


class QueryRegressionHead(torch.nn.Module):
    def __init__(
        self,
        cfg,
    ):
        super().__init__()
        self.ori_type = cfg.orientation_type
        self.pos_in_channels = cfg.regression_head.pos_in_channels
        if self.ori_type == "rpy":
            self.ori_in_channels = 3
        elif self.ori_type == "quaternion":
            self.ori_in_channels = 4  # quaternion output
        else:
            raise NotImplementedError(
                "ori type = " + str(self.ori_type) + " not supported"
            )

        self.final_dim = cfg.regression_head.final_dim
        self.pos_mlp = MLP(
            OmegaConf.to_object(cfg.regression_head.pos_mlp),
            dropout=0.0,
            batch_norm=False,
        )
        self.ori_mlp = MLP(
            OmegaConf.to_object(cfg.regression_head.ori_mlp),
            dropout=0.0,
            batch_norm=False,
        )
        self.gripper_mlp = MLP(
            OmegaConf.to_object(cfg.regression_head.gripper_mlp),
            dropout=0.0,
            batch_norm=False,
        )
        self.pos_mdn = MDN(self.final_dim, self.pos_in_channels, 1)
        self.pos_linear = Linear(self.final_dim, self.pos_in_channels)
        self.ori_linear = Linear(self.final_dim, self.ori_in_channels)
        self.gripper_linear = Linear(self.final_dim, 1)  # proprio_emb dim = 512
        self.to_activation = torch.nn.Sigmoid()
        self.use_mdn = cfg.use_mdn

    def forward(self, x, proprio_task_emb):
        """return a single regression head"""
        # pos_emb = torch.relu(self.pos_mlp(x))
        if self.use_mdn:
<<<<<<< HEAD
            pos_sigma, pos_mu = self.pos_mdn(x)
=======
            pos_sigma, pos_mu, _ = self.pos_mdn(x)
>>>>>>> 1f2e7ca2
        else:
            delta_ee_pos = self.pos_linear(x)
        gripper = self.gripper_linear(torch.relu(self.gripper_mlp(proprio_task_emb)))

        abs_ee_ori = self.ori_linear(x)
        if self.ori_type == "quaternion":
            abs_ee_ori = abs_ee_ori / abs_ee_ori.norm(dim=-1)

        if self.use_mdn:
            return pos_sigma, pos_mu, abs_ee_ori, self.to_activation(gripper)
        else:
            return delta_ee_pos, abs_ee_ori, self.to_activation(gripper)


class ActionPredictionModule(torch.nn.Module):
    def __init__(
        self,
        cfg,
    ):
        super().__init__()

        # training and setup vars
        self.ori_type = cfg.orientation_type
        self._lr = cfg.learning_rate
        self._optimizer_type = cfg.optim
        self._lambda_weight_l2 = cfg.lambda_weight_l2
        self.device = torch.device("cuda" if torch.cuda.is_available() else "cpu")

        self.multi_head = cfg.multi_step
        self.num_heads = cfg.num_heads
        self._crop_size = cfg.crop_size
        self._query_radius = cfg.query_radius
        self._k = cfg.k  # default from pyg example
        self.proprio_in_dim = cfg.dims.proprio_in
        self.image_in_dim = cfg.dims.image_in
        self.proprio_out_dim = cfg.dims.proprio_out
        self.hidden_dim = cfg.hidden_dim
        self.use_mdn = cfg.use_mdn

        self.pos_wt = cfg.weights.position
        self.ori_wt = cfg.weights.orientation
        self.gripper_wt = cfg.weights.gripper

        # encoding language
        # learnable positional encoding
        # Unlike eg in peract, this ONLY applies to the language
        lang_emb_dim, lang_max_seq_len = cfg.dims.lang_emb_out, cfg.lang_max_seq_len
        with torch.no_grad():
            self.clip_model, self.clip_preprocess = clip.load(
                cfg.clip_model, device=self.device
            )

        # proprio preprocessing encoder
        self.proprio_preprocess = DenseBlock(
            self.proprio_in_dim,
            self.proprio_out_dim,
            norm=None,
            activation="relu",
        )

        # Input channels account for both `pos` and node features.
        self.sa1_module = SAModule(
            0.5,  # fps sampling ratio
            0.5 * self._query_radius,
            MLP(
                OmegaConf.to_object(cfg.model.sa1_mlp),
                batch_norm=False,
                dropout=0.0,
            ),
        )
        self.sa2_module = SAModule(
            0.25,  # this is apparently the FPS sampling ratio
            self._query_radius,
            MLP(
                OmegaConf.to_object(cfg.model.sa2_mlp),
                batch_norm=False,
                dropout=0.0,
            ),
        )
        self.sa3_module = GlobalSAModule(
            MLP(
                OmegaConf.to_object(cfg.model.sa3_mlp),
                batch_norm=False,
                dropout=0.0,
            )
        )
        self.proprio_emb = MLP(
            OmegaConf.to_object(cfg.model.proprio_mlp),
            batch_norm=False,
            dropout=0.0,
        )
        self.lang_emb = MLP(
            OmegaConf.to_object(cfg.model.lang_mlp),
            batch_norm=False,
            dropout=0.0,
        )
        self.time_emb = MLP(
            OmegaConf.to_object(cfg.model.time_mlp),
            batch_norm=False,
            dropout=0.0,
        )
        self.x_gru = torch.nn.GRU(1024, self.hidden_dim, 1)
        self.post_process = MLP(
            OmegaConf.to_object(cfg.model.post_process_mlp),
            batch_norm=False,
            dropout=0.0,
            # activation_layer=torch.nn.LeakyReLU()
        )
        self.pre_process = MLP(
            OmegaConf.to_object(cfg.model.pre_process_mlp),
            batch_norm=False,
            dropout=0.0,
            # activation_layer=torch.nn.LeakyReLU()
        )

        self.regression_head = QueryRegressionHead(cfg)
        self.pos_in_channels = cfg.regression_head.pos_in_channels
        self.ori_in_channels = (
            3 if self.ori_type == "rpy" else 4 if self.ori_type == "quaternion" else -1
        )
        # self._regression_heads = torch.nn.Sequential(*self.regression_heads)
        # self.classify_loss = torch.nn.BCEWithLogitsLoss()
        # self.classify_loss = torch.nn.BinaryCrossEntropyLoss()
        self.classify_loss = torch.nn.BCELoss()
        self.name = f"action_predictor_{cfg.name}"
        self.max_iter = cfg.max_iter

        # for visualizations
        self.cam_view = {
            "front": [-0.89795424592554529, 0.047678244807235863, 0.43749852250766141],
            "lookat": [0.33531651482385966, 0.048464899929339826, 0.54704503365806367],
            "up": [0.43890929711345494, 0.024286597087151203, 0.89820308956788786],
            "zoom": 0.43999999999999972,
        }
        self.setup_training()
        if not cfg.validate and not cfg.dry_run:
            if not os.path.exists(self._save_dir):
                os.mkdir(self._save_dir)
        self.start_time = 0.0

    def setup_training(self):
        # get today's date
        date_time = datetime.datetime.now().strftime("%Y-%m-%d_%H-%M")
        folder_name = self.name + "_" + date_time
        # append folder name to current working dir
        path = os.path.join(os.getcwd(), folder_name)
        self._save_dir = path

    def get_optimizer(self):
        """optimizer config"""
        if self._optimizer_type == "lamb":
            # From: https://github.com/cybertronai/pytorch-lamb/blob/master/pytorch_lamb/lamb.py
            optimizer = Lamb(
                self.parameters(),
                lr=self._lr,
                weight_decay=self._lambda_weight_l2,
                betas=(0.9, 0.999),
                adam=False,
            )
        elif self._optimizer_type == "adam":
            optimizer = torch.optim.Adam(
                self.parameters(),
                lr=self._lr,
                weight_decay=self._lambda_weight_l2,
            )
        else:
            raise Exception(f"Optimizer not supported: {self._optimizer_type}")
        return optimizer

    def load_weights(self, path):
        self.load_state_dict(torch.load(path))

    def get_best_name(self):
        filename = os.path.join(self._save_dir, "best_" + self.name + ".pth")
        return filename

    def smart_save(self, epoch, val_loss, best_val_loss):
        if val_loss < best_val_loss:
            time_elapsed = int((time() - self.start_time) / 60)
            filename = os.path.join(
                self._save_dir,
                self.name + "_%04d" % (epoch) + "_%06d" % (time_elapsed) + ".pth",
            )
            torch.save(self.state_dict(), filename)
            filename = self.get_best_name()
            torch.save(self.state_dict(), filename)
            return val_loss, True
        return best_val_loss, False

    def to_device(self, batch):
        new_batch = {}
        for k, v in batch.items():
            if not isinstance(v, torch.Tensor):
                new_batch[k] = v
            else:
                new_batch[k] = v.to(self.device)
        return new_batch

    def show_pred_and_grnd_truth(
        self,
        xyz,
        rgb,
        pred_keypt_orig,
        pred_keypt_rot,
        closest_pt=None,
        grnd_orig=None,
        grnd_rot=None,
        save=False,
        i=-1,
        epoch=-1,
        viewpt={},
    ):
        if np.any(rgb) > 1:
            rgb = rgb / 255.0
        pcd = numpy_to_pcd(xyz, rgb)
        geoms = [pcd]
        coords = o3d.geometry.TriangleMesh.create_coordinate_frame(
            size=0.1, origin=pred_keypt_orig
        )
        coords = coords.rotate(pred_keypt_rot)
        geoms.append(coords)
        if closest_pt is not None:
            grnd_closest_pt_sphere = o3d.geometry.TriangleMesh.create_sphere(
                radius=0.02
            )
            grnd_closest_pt_sphere.translate(closest_pt)
            grnd_closest_pt_sphere.paint_uniform_color([0, 0.706, 1])
            geoms.append(grnd_closest_pt_sphere)
        if grnd_orig is not None:
            grnd_coords = o3d.geometry.TriangleMesh.create_coordinate_frame(
                size=0.1, origin=grnd_orig
            )
            grnd_coords = grnd_coords.rotate(grnd_rot)
            grnd_coords.paint_uniform_color([1, 0, 0])
            geoms.append(grnd_coords)
        o3d.visualization.draw_geometries(geoms)
        # , lookat=self.cam_view["lookat"], up=self.cam_view["up"]
        # )
        # vis = o3d.visualization.Visualizer()
        # vis.create_window()
        # for geom in geoms:
        #     vis.add_geometry(geom)
        #     vis.update_geometry(geom)
        # if viewpt:
        #     ctr = vis.get_view_control()
        #     ctr.set_front(viewpt["front"])
        #     ctr.set_lookat(viewpt["lookat"])
        #     ctr.set_up(viewpt["up"])
        #     ctr.set_zoom(viewpt["zoom"])
        # if save:
        #     vis.poll_updates()
        #     vis.update_renderer()
        #     vis.capture_screen_image(
        #         f"/home/robopen08/.larp/{self.name}_{i}_epoch{epoch}.png"
        #     )
        # else:
        #     vis.run()
        # vis.destroy_window()
        # del vis
        # if viewpt:
        #     del ctr

    def predict(
        self,
        # rgb: np.ndarray,
        rgb_crop: np.ndarray,
        # xyz: np.ndarray,
        xyz_crop: np.ndarray,
        proprio: np.ndarray,
        lang: List[str],
        p_i: np.ndarray,
        rgb_down: np.ndarray,
        xyz_down: np.ndarray,
    ) -> Dict[str, Any]:
        data = {}
        # data["rgb"] = rgb
        # data["xyz"] = xyz
        data["rgb_downsampled"] = rgb_down
        data["xyz_downsampled"] = xyz_down
        data["cmd"] = lang
        data["proprio"] = torch.FloatTensor(proprio)
        data["xyz_crop"] = torch.FloatTensor(xyz_crop)
        data["rgb_crop"] = torch.FloatTensor(rgb_crop)
        data["query_pt"] = torch.FloatTensor(p_i)
        return self.show_validation_on_sensor(data)
        # return output

    def forward(self, xyz, rgb, proprio, time_step, cmd, hidden):
        """
        Classifies the most relevant voxel and uses embedding from that voxel to
        regress residuals on position and orientation of the end-effector.

        feat: tuple of (rgb, rgb_downsampled, proprio)
        pos: tuple of (xyz, xyz_downsampled)
            xyz: point-locations corresponding to each feat
        cmd: language annotation of the current task
        """

        # Extract language. This should let us create more interesting things...
        with torch.no_grad():
            lang = clip.tokenize(cmd).to(self.device)
            lang = self.clip_model.encode_text(lang)
        lang_emb = self.lang_emb(lang.float())

        # condense rgb into a single point embedding
        proprio = self.proprio_preprocess(proprio[None])
        proprio_emb = self.proprio_emb(proprio)
        time_emb = self.time_emb(time_step[None])
        # proprio = proprio[None].repeat(rgb.shape[0], 1)
        # in_feat = torch.cat(  #  not used
        #     [rgb, proprio],
        #     dim=1,
        # )
        sa0_out = (
            rgb,
            xyz,
            torch.zeros(rgb.shape[0]).to(self.device).long(),
        )
        sa1_out = self.sa1_module(*sa0_out)
        sa2_out = self.sa2_module(*sa1_out)
        sa3_out = self.sa3_module(*sa2_out)
        x, pos, batch = sa3_out

        x = torch.cat([x, lang_emb, proprio_emb, time_emb], dim=-1)
        proprio_task_emb = torch.cat([lang_emb, proprio_emb, time_emb], dim=-1)
        batch_size = x.shape[0]

        # insert a GRU unit here
        x = torch.relu(self.pre_process(x))
        x, hidden = self.x_gru(x, hidden)
        x = torch.relu(self.post_process(x))

        if not self.use_mdn:
            positions = torch.zeros(batch_size, 1, self.pos_in_channels).to(self.device)
        orientations = torch.zeros(batch_size, 1, self.ori_in_channels).to(self.device)
        grippers = torch.zeros(batch_size, 1, 1).to(self.device)

        # Get the full set of outputs
        if self.use_mdn:
            pos_sigma, pos_mu, abs_ee_ori, gripper = self.regression_head(
                x, proprio_task_emb
            )
        else:
            delta_ee_pos, abs_ee_ori, gripper = self.regression_head(
                x, proprio_task_emb
            )
            positions[:, 0] = delta_ee_pos
        orientations[:, 0] = abs_ee_ori
        grippers[:, 0] = gripper

        if self.use_mdn:
            return pos_sigma, pos_mu, orientations, grippers, hidden
        else:
            return positions, orientations, grippers, hidden

    def get_keypoint(self, batch, i):
        """return input for predicting ith keypoint from batch"""
        proprio = batch["all_proprio"][0][i]
        time_step = batch["all_time_step"][0][i]
        cmd = [batch["all_cmd"][i][0]]
        return proprio, time_step, cmd

    def get_targets(self, batch, i):
        """return targets for ith keypoint"""
        pos = batch["target_ee_keyframe_pos_crop"][0][i]
        ori = batch["target_ee_angles"][0][i]
        g = batch["target_gripper_state"][0][i]
        return pos, ori, g

    def do_epoch(self, data_iter, optimizer, train, unbatched=True):
        if train:
            self.train()
        else:
            self.eval()

        steps = 0
        total_loss = 0
        num_samples = 1

        tot_pos_loss = 0
        tot_ori_loss = 0
        tot_gripper_loss = 0
        for _, batch in enumerate(tqdm(data_iter, ncols=50)):
            if not batch["data_ok_status"]:
                continue
            optimizer.zero_grad()
            batch = self.to_device(batch)
            batch_size = 1
            # xyz = batch["xyz"][0]
            # rgb = batch["rgb"][0]
            # proprio = batch["proprio"][0]
            # cmd = batch["cmd"]
            crop_xyz = batch["xyz_crop"][0]
            crop_rgb = batch["rgb_crop"][0]
            perturbed_crop_location = batch["perturbed_crop_location"]
            num_keypoints = batch["num_keypoints"][0]
            # time_step = batch["time_step"][0]

            # extract supervision terms
            # target_ori = batch["ee_keyframe_ori_crop"]
            # query_idx = batch["closest_pos_idx"][0]
            # query_pt = batch["closest_pos"][0]

            # target_gripper_state = batch["target_gripper_state"][0]
            # target_ee_angles = batch["target_ee_angles"][0]

            pos_loss = 0
            ori_loss = 0
            gripper_loss = 0
            if unbatched:
                for t in range(num_keypoints):
                    if t == 0:
                        hidden = torch.zeros(1, self.hidden_dim).to(self.device)

                    proprio, time_step, cmd = self.get_keypoint(batch, t)
                    target_pos, target_ori, target_g = self.get_targets(batch, t)
                    # target_ori_R = tra.quaternion_matrix(target_ori.detach().cpu().numpy())[:3, :3]
                    # show_point_cloud(crop_xyz.detach().cpu().numpy(), crop_rgb.detach().cpu().numpy(), target_pos.detach().cpu().numpy().reshape(3,1), target_ori_R)

                    # Run the predictor - get positions and orientations for the model
                    if self.use_mdn:
                        (
                            pos_sigma,
                            pos_mu,
                            orientation,
                            gripper,
                            hidden,
                        ) = self.forward(
                            crop_xyz, crop_rgb, proprio, time_step, cmd, hidden
                        )
                        target_pos = target_pos.view(num_samples, 3)
                        pos_loss += mdn_loss(pos_sigma, pos_mu, target_pos)
                    else:
                        position, orientation, gripper, hidden = self.forward(
                            crop_xyz, crop_rgb, proprio, time_step, cmd, hidden
                        )
                        position = position.view(1, 3)
                        target_pos = target_pos.view(1, 3)
                        pos_loss += ((position - target_pos) ** 2).sum()
                    orientation = orientation.view(1, 4)
                    target_ori = target_ori.view(1, 4)

                    ori_loss += quaternion_distance(orientation, target_ori).sum()
                    gripper_loss += self.classify_loss(
                        gripper.view(-1), target_g.view(-1)
                    )
            else:
                hidden = torch.zeros(1, self.hidden_dim).to(self.device)
                # get batched input and targets
                proprio = batch["all_proprio"]
                time_step = batch["all_time_step"]
                cmd = batch["all_cmd"]
                print(proprio)
                print(f"proprio.shape: {proprio.shape}")
                print(time_step)
                print(f"time_step.shape: {time_step.shape}")
                print(cmd)
                print(f"cmd.shape: {cmd.shape}")
                breakpoint()

                # reshape targets

                # process batched sampled
                position, orientation, gripper, hidden = self.forward(
                    crop_xyz, crop_rgb, proprio, time_step, cmd, hidden
                )

                # reshape output
                position = position.view(self.batch_size, 3)
                orientation = orientation.view(self.batch_size, 4)
                gripper = gripper.view(self.batch_size, 1)

            # Compute the position error
            # TODO: what should it be?
            # if self.multi_head:
            #     target_pos = batch["ee_keyframe_pos_crop"]
            #     pred_ee_pos = positions.view(batch_size, 3)
            # else:
            #     target_pos = batch["ee_keyframe_pos"]
            #     pred_ee_pos = perturbed_crop_location + positions.view(batch_size, 3)
            # if self.ori_type == "rpy":
            #     pred_ee_ori = orientations.view(batch_size, 3)
            #     ori_loss = ((pred_ee_ori - target_ee_angles) ** 2).sum()
            # elif self.ori_type == "quaternion":
            # pred_ee_ori = orientations.view(batch_size, 4)
            # target_ee_angles = target_ee_angles.view(batch_size, 4)
            # ori_loss = quaternion_distance(pred_ee_ori, target_ee_angles).sum()

            # pos_loss = ((target_pos - pred_ee_pos) ** 2).sum()

            # classification loss applied to the gripper targets
            # gripper_loss = self.classify_loss(
            # pred_gripper_act.view(-1), target_gripper_state.view(-1)
            # )
            # add up all the losses
            pos_loss /= 3
            ori_loss /= 3
            gripper_loss /= 3
            loss = (
                self.pos_wt * pos_loss
                + self.ori_wt * ori_loss
                + self.gripper_wt * gripper_loss
            )
<<<<<<< HEAD
=======
            pos_loss /= 3
            ori_loss /= 3
            gripper_loss /= 3
>>>>>>> 1f2e7ca2

            tot_pos_loss = tot_pos_loss + pos_loss.item()
            tot_ori_loss = tot_ori_loss + ori_loss.item()
            tot_gripper_loss += gripper_loss.item()

            if train:
                loss.backward()
                optimizer.step()
            total_loss += loss.item()
            steps += 1

        # breakpoint()
        # print()
        # print("------ Orientation debug info ------")
        # print("Trial was:", batch["trial_name"][0])
        # print("Cmd =", cmd)
        # if self.ori_type == "quaternion":
        #     import trimesh.transformations as tra
        #
        #     T0 = tra.quaternion_matrix(pred_ee_ori[0].detach().cpu().numpy())
        #     T1 = tra.quaternion_matrix(target_ee_angles[0].detach().cpu().numpy())
        #     T1_inv = tra.inverse_matrix(T1)
        #     T01 = T0 @ T1_inv
        #     angles = tra.euler_from_matrix(T01)
        #     print("relative angles =", angles)
        # print("pred ori =", pred_ee_ori[0].detach().cpu().numpy())
        # print("trgt ori =", target_ee_angles[0].detach().cpu().numpy())
        # print()
        # print("pred pos =", pred_ee_pos[0].detach().cpu().numpy())
        # print("trgt pos =", target_pos[0].detach().cpu().numpy())
        return (
            total_loss / steps,
            tot_pos_loss / steps,
            tot_ori_loss / steps,
            tot_gripper_loss / steps,
        )

    def show_validation_on_sensor(self, data, viz=False):
        """
        input is a dict containing raw output from
        """
        self.eval()
        data = self.to_device(data)
        # rgb = data["rgb"]
        # xyz = data["xyz"]
        rgb2 = data["rgb_downsampled"]
        xyz2 = data["xyz_downsampled"]
        cmd = data["cmd"]
        # self.show_pred_and_grnd_truth(
        #     crop_xyz.detach().cpu().numpy(),
        #     crop_rgb.detach().cpu().numpy(),
        #     delta_ee_pos.detach().cpu().numpy().reshape(3, 1),
        #     pred_ori,
        #     query_pt.detach().cpu().numpy().reshape(3, 1),
        #     None,
        #     None,
        #     viewpt=self.cam_view,
        #     save=False,
        # )
        proprio = data["proprio"]
        crop_xyz = data["xyz_crop"]
        crop_rgb = data["rgb_crop"]
        query_pt = data["query_pt"]
        # query_pt = data["crop_ref_ee_keyframe_pos"]
        print("--- ", cmd, " ---")
        (delta_ee_pos, abs_ee_ori, gripper_state,) = self.forward(
            crop_xyz,
            crop_rgb,
            proprio,
            cmd,
        )
        # format pos and ori the right way
        pred_pos = query_pt + delta_ee_pos
        # pred_ori = compute_rotation_matrix_from_ortho6d(
        #     abs_ee_ori.view(-1, 6)
        # ).view(3, 3)
        if self.ori_type == "rpy":
            abs_ee_ori_np = abs_ee_ori.detach().cpu().numpy()
            abs_ee_ori_np[0, 0] += np.pi
            pred_ori = tra.euler_matrix(
                abs_ee_ori_np[0, 0], abs_ee_ori_np[0, 1], abs_ee_ori_np[0, 2]
            )[:3, :3]
        else:
            # w, x, y, z = abs_ee_ori_np
            pred_ori = tra.quaternion_matrix(abs_ee_ori[0].detach().cpu().numpy())[
                :3, :3
            ]
        # abs_ee_ori_np = abs_ee_ori.detach().cpu().numpy()
        # abs_ee_ori_np[0,0] += np.pi
        # pred_ori = tra.euler_matrix(abs_ee_ori_np[0,0], abs_ee_ori_np[0,1], abs_ee_ori_np[0,2])[:3,:3]

        gripper_state = gripper_state > 0.5

        # show point-cloud with coordinate frame where ee should be
        print(f"{cmd}")
        print(f"Predicted gripper state: {gripper_state}")
        self.show_pred_and_grnd_truth(
            xyz2,
            rgb2,
            pred_pos.detach().cpu().numpy().reshape(3, 1),
            pred_ori,
            query_pt.detach().cpu().numpy().reshape(3, 1),
            None,
            None,
            viewpt=self.cam_view,
            save=False,
        )
        self.show_pred_and_grnd_truth(
            crop_xyz.detach().cpu().numpy(),
            crop_rgb.detach().cpu().numpy(),
            delta_ee_pos.detach().cpu().numpy().reshape(3, 1),
            pred_ori,
            query_pt.detach().cpu().numpy().reshape(3, 1),
            None,
            None,
            viewpt=self.cam_view,
            save=False,
        )

        return {
            "predicted_pos": pred_pos.detach().cpu().numpy()[0],
            "predicted_ori": pred_ori,
            "gripper_act": gripper_state.detach().cpu().numpy()[0],
        }

    def show_validation(
        self,
        valid_data,
        viz=False,
        epoch=None,
        save=False,
        debug_regression_training=False,
    ):
        """
        Show some validation visualizations

        debug_regression_training: swap out training data
        """
        self.eval()
        metrics = {"cmd": [], "pos": [], "ori": []}
        for i, batch in enumerate(valid_data):
            batch = self.to_device(batch)
            batch_size = 1
            crop_xyz = batch["xyz_crop"][0]
            crop_rgb = batch["rgb_crop"][0]
            perturbed_crop_location = batch["perturbed_crop_location"]
            num_keypoints = batch["num_keypoints"][0]

            pos_loss = 0
            ori_loss = 0
            gripper_loss = 0
            pos_error = 0
            num_samples = 1

            for t in range(num_keypoints):
                if t == 0:
                    hidden = torch.zeros(1, self.hidden_dim).to(self.device)

                proprio, time_step, cmd = self.get_keypoint(batch, t)
                target_pos, target_ori, target_g = self.get_targets(batch, t)
                print(proprio, time_step, cmd)

                # Run the predictor - get positions and orientations for the model
                if self.use_mdn:
                    (pos_sigma, pos_mu, orientation, gripper, hidden,) = self.forward(
                        crop_xyz, crop_rgb, proprio, time_step, cmd, hidden
                    )
                    target_pos = target_pos.view(num_samples, 3)
                    pos_loss += mdn_loss(pos_sigma, pos_mu, target_pos)
                else:
                    position, orientation, gripper, hidden = self.forward(
                        crop_xyz, crop_rgb, proprio, time_step, cmd, hidden
                    )
                    position = position.view(1, 3)
                    target_pos = target_pos.view(1, 3)
                    pos_loss += ((position - target_pos) ** 2).sum()
                orientation = orientation.view(1, 4)
                target_ori = target_ori.view(1, 4)

                ori_loss += quaternion_distance(orientation, target_ori).sum()
                gripper_loss += self.classify_loss(gripper.view(-1), target_g.view(-1))

                if self.use_mdn:
                    # get positions out of mdn mixture
                    print(pos_sigma, pos_mu)
                    position = sample(pos_sigma, pos_mu, self.device)
                    position = pos_mu.view(3, 1)

                pos_error += np.linalg.norm(
                    target_pos.detach().cpu().numpy()
                    - position.detach().cpu().numpy()
                    - position.detach().cpu().numpy()
                ).sum()
                # create viz variables
                viz_position = (position).detach().cpu().numpy()
                pred_ori_R = tra.quaternion_matrix(orientation.detach().cpu().numpy())[
                    :3, :3
                ]
                viz_target_pos = target_pos.detach().cpu().numpy()
                viz_target_ori = tra.quaternion_matrix(
                    target_ori.detach().cpu().numpy()
                )[:3, :3]
                # show point-cloud with coordinate frame where ee should be
                print(f"{cmd}")
                print(f"Predicted gripper state: {gripper}")
                self.show_pred_and_grnd_truth(
                    crop_xyz.detach().cpu().numpy(),
                    crop_rgb.detach().cpu().numpy(),
                    viz_position.reshape(3, 1),
                    pred_ori_R,
                    perturbed_crop_location.detach().cpu().numpy().reshape(3, 1),
                    viz_target_pos.reshape(3, 1),
                    viz_target_ori.reshape(3, 3),
                    save=save,
                    i=i,
                )
            print("------")
            print(f"pos_error: {pos_error / 3}")
            print(f"pos_loss: {pos_loss / 3}")

            # get input data
        #     xyz = batch["xyz"][0]
        #     rgb = batch["rgb"][0]
        #     xyz_dash = batch["xyz_downsampled"][0]
        #     rgb_dash = batch["rgb_downsampled"][0]
        #     crop_xyz = batch["xyz_crop"][0]
        #     crop_rgb = batch["rgb_crop"][0]
        #     proprio = batch["proprio"][0]
        #     cmd = batch["cmd"]
        #
        #     # extract supervision terms
        #     target_pos = batch["ee_keyframe_pos"]
        #     target_ori = batch["ee_keyframe_ori"]
        #     query_idx = batch["closest_pos_idx"][0]
        #     query_pt = batch["closest_pos"][0]
        #     # angles = tra.euler_from_matrix(crop_ee_keyframe[:3, :3])
        #
        #     print()
        #     print("-" * 8, i, "-" * 8)
        #     print("Trial was:", batch["trial_name"][0])
        #     print("Cmd was:  ", cmd)
        #     print(f"Gripper-state, gripper-width, timestep: {proprio}")
        #
        #     crop_target_pos = batch["ee_keyframe_pos_crop"][0]
        #     crop_target_ori = batch["ee_keyframe_ori_crop"][0]
        #     target_angles = batch["target_ee_angles"]
        #     crop_location = batch["perturbed_crop_location"]
        #
        #     (delta_ee_pos, abs_ee_ori, gripper_state,) = self.forward(
        #         crop_xyz,
        #         crop_rgb,
        #         proprio,
        #         cmd,
        #     )
        #
        #     # format pos and ori the right way
        #     pred_pos = delta_ee_pos
        #     # Create the orientation and convert it from whatever its native form is
        #     if self.ori_type == "rpy":
        #         # Roll pitch yaw setup - might need to skip
        #         abs_ee_ori_np = abs_ee_ori.detach().cpu().numpy()
        #         abs_ee_ori_np[0, 0] += np.pi
        #         pred_ori = tra.euler_matrix(
        #             abs_ee_ori_np[0, 0], abs_ee_ori_np[0, 1], abs_ee_ori_np[0, 2]
        #         )
        #         if debug_regression_training:
        #             raise NotImplementedError()
        #         raise NotImplementedError("we only support quaternions right now")
        #     else:
        #         # Convert the quaternion setup into a pose matrix that we can use
        #         # w, x, y, z = abs_ee_ori_np
        #         pred_ori = tra.quaternion_matrix(abs_ee_ori[0].detach().cpu().numpy())
        #
        #     if self.multi_head:
        #         iterations = 3
        #         pred_pos = pred_pos[0]
        #         target_angles = batch["target_ee_angles"][0]
        #     else:
        #         iterations = 1
        #
        #     i = 0
        #     while i < iterations:
        #         # Create copies for debugging and visualization
        #         if self.multi_head:
        #             pred_ori_R = pred_ori[i, :3, :3]
        #             pred_ori_4x4 = np.copy(pred_ori[i])
        #             viz_target_pos = crop_target_pos[i]
        #             viz_target_ori = crop_target_ori[i]
        #         else:
        #             pred_ori_R = pred_ori[:3, :3]
        #             pred_ori_4x4 = np.copy(pred_ori)
        #             viz_target_pos = target_pos - crop_location
        #             viz_target_ori = crop_target_ori
        #         T1 = tra.quaternion_matrix(target_angles[i].detach().cpu().numpy())
        #         T1_inv = tra.inverse_matrix(T1)
        #         T01 = pred_ori_4x4 @ T1_inv
        #         angles = tra.euler_from_matrix(T01)
        #         ori_error = np.sum(angles) / 3
        #         print("Error in relative angles = ", angles)
        #         if self.multi_head:
        #             pos_error = np.linalg.norm(
        #                 crop_target_pos[i].detach().cpu().numpy()
        #                 - pred_pos[i].detach().cpu().numpy()
        #             )
        #         else:
        #             pos_error = np.linalg.norm(
        #                 viz_target_pos.detach().cpu().numpy()
        #                 - pred_pos[i].detach().cpu().numpy()
        #             )
        #         print(f"Error in meters: {pos_error}")
        #
        #         gripper_state = gripper_state > 0.5
        #
        #         # show point-cloud with coordinate frame where ee should be
        #         print(f"{cmd}")
        #         print(f"Predicted gripper state: {gripper_state}")
        #         self.show_pred_and_grnd_truth(
        #             crop_xyz.detach().cpu().numpy(),
        #             crop_rgb.detach().cpu().numpy(),
        #             pred_pos[i].detach().cpu().numpy().reshape(3, 1),
        #             pred_ori_R,
        #             query_pt.detach().cpu().numpy().reshape(3, 1),
        #             viz_target_pos.detach().cpu().numpy().reshape(3, 1),
        #             viz_target_ori.detach().cpu().numpy().reshape(3, 3),
        #             save=save,
        #             i=i,
        #             epoch=epoch,
        #         )
        #         i += 1
        #
        #     metrics["cmd"].append(cmd)
        #     metrics["pos"].append(float(pos_error))
        #     metrics["ori"].append(float(ori_error))
        # pprint(metrics)
        # todaydate = datetime.date.today()
        # time = datetime.datetime.now().strftime("%H_%M")
        # output_dir = f"./outputs/{todaydate}/{self.name}/"
        # output_file = f"output_{time}.json"
        # if not os.path.exists(output_dir):
        #     os.makedirs(output_dir)
        # with open(os.path.join(output_dir, output_file), "w") as f:
        #     json.dump(metrics, f, indent=4)


@hydra.main(
    version_base=None, config_path="./conf", config_name="action_predictor_training"
)
def main(cfg):
    # Speed up training by configuring the number of workers
    num_workers = 8 if not cfg.debug else 0
    B = 1

    # create model, load weights for classifier
    model = ActionPredictionModule(cfg)
    model.to(model.device)
    optimizer = model.get_optimizer()
    scheduler = ReduceLROnPlateau(optimizer, patience=3)

    if cfg.source in ["franka", "stretch"]:
        # Update splits - only used here
        if cfg.split:
            with open(cfg.split, "r") as f:
                train_test_split = yaml.safe_load(f)
            print(train_test_split)
            train_list = train_test_split["train"]
            valid_list = train_test_split["val"]
            test_list = train_test_split["test"]
        else:
            print(
                "No split file specified, loading everything or based on hardcoded trial_list"
            )
            train_list = None
            valid_list = None
            test_list = None

        # Create datasets
        # train_dir = robopen_data_dir
        # valid_dir = robopen_data_dir
        # Dataset = RobotDataset
        train_dataset = RobotDataset(
            cfg.data_dir,
            num_pts=cfg.num_pts,
            data_augmentation=cfg.data_augmentation,  # (not validate),
            ori_dr_range=np.pi / 8,
            # first_frame_as_input=True,
            keypoint_range=[cfg.action_idx] if cfg.action_idx > -1 else [0, 1, 2],
            trial_list=train_list,
            orientation_type=cfg.orientation_type,
            multi_step=cfg.multi_step,
            template=cfg.template,
            autoregressive=True,
            time_as_one_hot=True,
            per_action_cmd=cfg.per_action_cmd,
        )
        valid_dataset = RobotDataset(
            cfg.data_dir,
            num_pts=cfg.num_pts,
            data_augmentation=False,
            # first_frame_as_input=True,
            trial_list=valid_list,
            keypoint_range=[cfg.action_idx] if cfg.action_idx > -1 else [0, 1, 2],
            orientation_type=cfg.orientation_type,
            multi_step=cfg.multi_step,
            template=cfg.template,
            autoregressive=True,
            time_as_one_hot=True,
            per_action_cmd=cfg.per_action_cmd,
        )
        test_dataset = RobotDataset(
            cfg.data_dir,
            num_pts=cfg.num_pts,
            data_augmentation=False,
            # first_frame_as_input=True,
            keypoint_range=[cfg.action_idx] if cfg.action_idx > -1 else [0, 1, 2],
            trial_list=test_list,
            orientation_type=cfg.orientation_type,
            multi_step=cfg.multi_step,
            template=cfg.template,
            autoregressive=True,
            time_as_one_hot=True,
            per_action_cmd=cfg.per_action_cmd,
        )
    else:
        train_dir = train_dataset_dir
        valid_dir = valid_dataset_dir
        Dataset = RLBenchDataset

        # load data
        train_dataset = Dataset(
            train_dir,
            num_pts=cfg.num_pts,
            data_augmentation=(not cfg.validate),
            ori_dr_range=np.pi / 8,
            verbose=True,
            # first_keypoint_only=(first_keypoint_only or multi_head),
            orientation_type=cfg.orientation_type,
            multi_step=cfg.multi_step,
        )
        valid_dataset = Dataset(
            valid_dir,
            data_augmentation=False,
            num_pts=cfg.num_pts,
            verbose=True,
            # first_keypoint_only=(first_keypoint_only or multi_head),
            orientation_type=cfg.orientation_type,
            multi_step=cfg.multi_step,
        )
        test_dataset = valid_dataset

    # Create data loaders
    train_data = torch.utils.data.DataLoader(
        train_dataset, batch_size=B, num_workers=num_workers, shuffle=True
    )
    valid_data = torch.utils.data.DataLoader(
        valid_dataset, batch_size=B, num_workers=num_workers, shuffle=False
    )
    test_data = torch.utils.data.DataLoader(
        test_dataset, batch_size=B, num_workers=num_workers, shuffle=False
    )

    if cfg.validate:
        # we need to predict for validation data and show point-cloud
        # with regressed position and orientation for the ee
        if not cfg.load:
            model.load_weights(model.get_best_name())
        else:
            model.load_weights(cfg.load)
        model.show_validation(valid_data, viz=True)
    else:
        if cfg.wandb:
            date_time = datetime.datetime.now().strftime("%d/%m/%Y-%H:%M")
            wandb.init(project="action_predictor", name=f"{cfg.name}_{date_time}")
            wandb.config.query_radius = model._query_radius
            # wandb.config.voxelization_scheme = [
            #     test_dataset._voxel_size,
            #     test_dataset._voxel_size_2,
            # ]
            wandb.config.pos_wt = model.pos_wt
            wandb.config.ori_wt = model.ori_wt
            wandb.config.gripper_wt = model.gripper_wt
        best_valid_loss = float("Inf")
        model.start_time = time()
        for epoch in range(1, cfg.max_iter + 1):
            # model.curr_epoch = epoch
            (
                tot_loss,
                pos_train_loss,
                ori_train_loss,
                g_train_loss,
            ) = model.do_epoch(train_data, optimizer, train=True)
            print("total loss =", tot_loss)
            print("  pos loss =", pos_train_loss)
            print("  ori loss =", ori_train_loss)
            print("grasp loss =", g_train_loss)
            train_loss = tot_loss
            with torch.no_grad():
                (
                    valid_loss,
                    pos_loss,
                    ori_loss,
                    g_valid_loss,
                ) = model.do_epoch(valid_data, optimizer, train=False)
            print("-----")
            print("valid_pos_loss:", pos_loss)
            print("valid_ori_loss:", ori_loss)
            print("valid_grp_loss::", g_valid_loss)
            if cfg.wandb:
                wandb.log(
                    {
                        "train": train_loss,
                        "valid": valid_loss,
                        "train_pos_err": pos_train_loss,
                        "train_ori_loss": ori_train_loss,
                        "valid_pos_err": pos_loss,
                        "valid_ori_loss": ori_loss,
                        "g_train": g_train_loss,
                        "g_valid": g_valid_loss,
                    }
                )

            print(
                f"Epoch: {epoch:03d}, Train loss: {train_loss:.4f}, Valid loss: {valid_loss:.4f}"
            )
            scheduler.step(valid_loss)
            best_valid_loss, updated = model.smart_save(
                epoch, valid_loss, best_valid_loss
            )
            reload_model = True
            if reload_model and not updated:
                print("--> reload state dict from:", model.get_best_name())
                print(f"--> best loss was {best_valid_loss}")
                model.load_state_dict(torch.load(model.get_best_name()))
            # if run_for and (time() - start_time) > run_for:
            #     print(f" --> Stopping training after {run_for} seconds")
            #     break


if __name__ == "__main__":
    main()<|MERGE_RESOLUTION|>--- conflicted
+++ resolved
@@ -85,11 +85,7 @@
         """return a single regression head"""
         # pos_emb = torch.relu(self.pos_mlp(x))
         if self.use_mdn:
-<<<<<<< HEAD
-            pos_sigma, pos_mu = self.pos_mdn(x)
-=======
             pos_sigma, pos_mu, _ = self.pos_mdn(x)
->>>>>>> 1f2e7ca2
         else:
             delta_ee_pos = self.pos_linear(x)
         gripper = self.gripper_linear(torch.relu(self.gripper_mlp(proprio_task_emb)))
@@ -593,12 +589,6 @@
                 + self.ori_wt * ori_loss
                 + self.gripper_wt * gripper_loss
             )
-<<<<<<< HEAD
-=======
-            pos_loss /= 3
-            ori_loss /= 3
-            gripper_loss /= 3
->>>>>>> 1f2e7ca2
 
             tot_pos_loss = tot_pos_loss + pos_loss.item()
             tot_ori_loss = tot_ori_loss + ori_loss.item()
