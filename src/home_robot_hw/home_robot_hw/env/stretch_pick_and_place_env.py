from typing import Any, Dict, Optional

import numpy as np
import rospy

import home_robot
from home_robot.core.interfaces import Action, DiscreteNavigationAction, Observations
from home_robot.motion.stretch import STRETCH_HOME_Q, STRETCH_PREGRASP_Q
from home_robot.perception.detection.detic.detic_perception import DeticPerception
from home_robot.utils.geometry import xyt2sophus
from home_robot_hw.env.stretch_abstract_env import StretchEnv
from home_robot_hw.env.visualizer import Visualizer
from home_robot_hw.remote import StretchClient
from home_robot_hw.utils.grasping import GraspPlanner

REAL_WORLD_CATEGORIES = [
    "other",
    "chair",
    "cup",
    "table",
    "other",
]

DETIC = "detic"


class StretchPickandPlaceEnv(StretchEnv):
    """Create a Detic-based pick and place environment"""

    def __init__(
        self,
        config=None,
        forward_step=0.25,
        rotate_step=30.0,
        segmentation_method=DETIC,
        visualize_planner=False,
        ros_grasping=True,
        test_grasping=False,
        *args,
        **kwargs,
    ):
        """
        Defines discrete planning environment.

        ros_grasping: create ROS grasp planner
        """
        super().__init__(*args, **kwargs)

        # TODO: pass this in or load from cfg
        self.goal_options = REAL_WORLD_CATEGORIES
        self.forward_step = forward_step  # in meters
        self.rotate_step = np.radians(rotate_step)
        self.test_grasping = test_grasping

        self.robot = StretchClient(init_node=False)

        # Create a visualizer
        if config is not None:
            self.visualizer = Visualizer(config)
        else:
            self.visualizer = None

        # Set up the segmenter
        self.segmentation_method = segmentation_method
        if self.segmentation_method == DETIC:
            # TODO Specify confidence threshold as a parameter
            self.segmentation = DeticPerception(
                vocabulary="custom",
                custom_vocabulary=",".join(self.goal_options),
                sem_gpu_id=0,
            )

        if ros_grasping:
            # Create a simple grasp planner object, which will let us pick stuff up.
            # This takes in a reference to the robot client - will replace "self" with "self.client"
            self.grasp_planner = GraspPlanner(
                self.robot, self, visualize_planner=visualize_planner
            )
        else:
            if visualize_planner:
                raise RuntimeError(
                    "Param visualize_planner was set to True, but no planner is being created; cannot visualize!"
                )
            self.grasp_planner = None

    def reset(self, goal_find: str, goal_obj: str, goal_place: str):
        """Reset the robot and prepare to run a trial. Make sure we have images and up to date state info."""
        self.set_goal(goal_find, goal_obj, goal_place)
        rospy.sleep(0.5)  # Make sure we have time to get ROS messages
        self.update()
        self.rgb_cam.wait_for_image()
        self.dpt_cam.wait_for_image()
        self._episode_start_pose = xyt2sophus(self.get_base_pose())
        if self.visualizer is not None:
            self.visualizer.reset()

        # Switch control mode on the robot to nav
<<<<<<< HEAD
        self.switch_to_navigation_mode()
=======
        self.robot.switch_to_navigation_mode()
>>>>>>> 2c4a4781
        # Set the robot's head into "navigation" mode - facing forward
        self.grasp_planner.go_to_nav_mode()

    def try_grasping(self, visualize_masks=False, dry_run=False):
        self.grasp_planner.try_grasping(visualize=visualize_masks, dry_run=dry_run)

    def apply_action(self, action: Action, info: Optional[Dict[str, Any]] = None):
        # TODO Determine what form the grasp action should take and move
        #  grasping execution logic here
        if self.visualizer is not None and info is not None:
            self.visualizer.visualize(**info)
        continuous_action = np.zeros(3)
        if action == DiscreteNavigationAction.MOVE_FORWARD:
            print("FORWARD")
            continuous_action[0] = self.forward_step
        elif action == DiscreteNavigationAction.TURN_RIGHT:
            print("TURN RIGHT")
            continuous_action[2] = -self.rotate_step
        elif action == DiscreteNavigationAction.TURN_LEFT:
            print("TURN LEFT")
            continuous_action[2] = self.rotate_step
        elif action == DiscreteNavigationAction.STOP:
            print("DONE!")
            # Do nothing if "stop"
            # continuous_action = None
            # if not self.robot.in_manipulation_mode():
            #     self.robot.switch_to_manipulation_mode()
            pass
        elif action == DiscreteNavigationAction.MANIPULATION_MODE:
            print("PICK UP THE TARGET OBJECT")
<<<<<<< HEAD
            print(" - Robot in navigation mode:", self.in_navigation_mode())
            continuous_action = None
            if self.in_navigation_mode():
                self.switch_to_navigation_mode()
                rospy.sleep(self.msg_delay_t)
            self.navigate_to([0, 0, np.pi / 2], relative=True, blocking=True)
            self.grasp_planner.go_to_manip_mode()
        elif action == DiscreteNavigationAction.PICK_OBJECT:
            continuous_action = None
=======
            print(" - Robot in navigation mode:", self.robot.in_navigation_mode())
            input("----- DONE NAVIGATING -----")
            continuous_action = None
            if self.robot.in_navigation_mode():
                self.robot.switch_to_navigation_mode()
                rospy.sleep(self.msg_delay_t)
            if not self.test_grasping:
                # We skip this so we can just have the robot pointed at an object
                self.robot.nav.navigate_to(
                    [0, 0, np.pi / 2], relative=True, blocking=True
                )
            self.grasp_planner.go_to_manip_mode()
        elif action == DiscreteNavigationAction.PICK_OBJECT:
            continuous_action = None
            # Attempt to grasp something
            # We need to record the results of the last grasping attempt
>>>>>>> 2c4a4781
            self.grasp_planner.try_grasping()
        else:
            print("Action not implemented in pick-and-place environment:", action)
            continuous_action = None

        # Move, if we are not doing anything with the arm
        if continuous_action is not None and not self.test_grasping:
            print("Execute navigation action:", continuous_action)
            if not self.robot.in_navigation_mode():
                self.robot.switch_to_navigation_mode()
                rospy.sleep(self.msg_delay_t)
            self.robot.nav.navigate_to(continuous_action, relative=True, blocking=True)

<<<<<<< HEAD
    def set_goal(self, goal: str):
=======
    def set_goal(self, goal_find: str, goal_obj: str, goal_place: str):
>>>>>>> 2c4a4781
        """Set the goal class as a string. Goal should be an object class we want to pick up."""
        for goal in [goal_find, goal_obj, goal_place]:
            assert goal in self.goal_options
        goal_obj_id = self.goal_options.index(goal_obj)
        goal_find_id = self.goal_options.index(goal_find)
        goal_place_id = self.goal_options.index(goal_place)
        self.task_info = {
            "object_name": goal_obj,
            "start_recep_name": goal_find,
            "place_recep_name": goal_place,
            "object_id": goal_obj_id,
            "start_recep_id": goal_find_id,
            "place_recep_id": goal_place_id,
            "goal_name": f"{goal_obj} from {goal_find} to {goal_place}",
            # Consistency - add ids for the first task
            "object_goal": goal_obj_id,
            "recep_goal": goal_find_id,
        }
        self.current_goal_id = self.goal_options.index(goal_obj)
        self.current_goal_name = goal

    def sample_goal(self):
        """set a random goal"""
        goal_obj_idx = np.random.randint(len(self.goal_options))
        goal_obj = self.goal_options[goal_obj_idx]
        self.current_goal_id = self.goal_options.index(goal_obj_idx)
        self.current_goal_name = goal_obj

    def get_observation(self) -> Observations:
        """Get Detic and rgb/xyz/theta from this"""
        rgb, depth, xyz = self.robot.head.get_images(
            compute_xyz=True, rotate_images=True
        )
        current_pose = xyt2sophus(self.get_base_pose())

        # use sophus to get the relative translation
        relative_pose = self._episode_start_pose.inverse() * current_pose
        euler_angles = relative_pose.so3().log()
        theta = euler_angles[-1]

        # GPS in robot coordinates
        gps = relative_pose.translation()[:2]

        # Create the observation
        obs = home_robot.core.interfaces.Observations(
            rgb=rgb.copy(),
            depth=depth.copy(),
            xyz=xyz.copy(),
            gps=gps,
            compass=np.array([theta]),
            # base_pose=sophus2obs(relative_pose),
<<<<<<< HEAD
            task_observations={
                "goal_id": self.current_goal_id,
                "goal_name": self.current_goal_name,
                "object_goal": self.current_goal_id,
                "recep_goal": self.current_goal_id,
            },
=======
            task_observations=self.task_info,
>>>>>>> 2c4a4781
            camera_pose=self.get_camera_pose_matrix(rotated=True),
            # joint_positions=pos,
        )
        # Run the segmentation model here
        if self.segmentation_method == DETIC:
            obs = self.segmentation.predict(obs)
            obs.semantic[obs.semantic == 0] = len(self.goal_options) - 1
            obs.task_observations["goal_mask"] = obs.semantic == self.current_goal_id
        return obs

    @property
    def episode_over(self) -> bool:
        pass

    def get_episode_metrics(self) -> Dict:
        pass<|MERGE_RESOLUTION|>--- conflicted
+++ resolved
@@ -95,11 +95,7 @@
             self.visualizer.reset()
 
         # Switch control mode on the robot to nav
-<<<<<<< HEAD
-        self.switch_to_navigation_mode()
-=======
         self.robot.switch_to_navigation_mode()
->>>>>>> 2c4a4781
         # Set the robot's head into "navigation" mode - facing forward
         self.grasp_planner.go_to_nav_mode()
 
@@ -130,7 +126,6 @@
             pass
         elif action == DiscreteNavigationAction.MANIPULATION_MODE:
             print("PICK UP THE TARGET OBJECT")
-<<<<<<< HEAD
             print(" - Robot in navigation mode:", self.in_navigation_mode())
             continuous_action = None
             if self.in_navigation_mode():
@@ -140,24 +135,6 @@
             self.grasp_planner.go_to_manip_mode()
         elif action == DiscreteNavigationAction.PICK_OBJECT:
             continuous_action = None
-=======
-            print(" - Robot in navigation mode:", self.robot.in_navigation_mode())
-            input("----- DONE NAVIGATING -----")
-            continuous_action = None
-            if self.robot.in_navigation_mode():
-                self.robot.switch_to_navigation_mode()
-                rospy.sleep(self.msg_delay_t)
-            if not self.test_grasping:
-                # We skip this so we can just have the robot pointed at an object
-                self.robot.nav.navigate_to(
-                    [0, 0, np.pi / 2], relative=True, blocking=True
-                )
-            self.grasp_planner.go_to_manip_mode()
-        elif action == DiscreteNavigationAction.PICK_OBJECT:
-            continuous_action = None
-            # Attempt to grasp something
-            # We need to record the results of the last grasping attempt
->>>>>>> 2c4a4781
             self.grasp_planner.try_grasping()
         else:
             print("Action not implemented in pick-and-place environment:", action)
@@ -171,11 +148,7 @@
                 rospy.sleep(self.msg_delay_t)
             self.robot.nav.navigate_to(continuous_action, relative=True, blocking=True)
 
-<<<<<<< HEAD
-    def set_goal(self, goal: str):
-=======
     def set_goal(self, goal_find: str, goal_obj: str, goal_place: str):
->>>>>>> 2c4a4781
         """Set the goal class as a string. Goal should be an object class we want to pick up."""
         for goal in [goal_find, goal_obj, goal_place]:
             assert goal in self.goal_options
@@ -227,16 +200,7 @@
             gps=gps,
             compass=np.array([theta]),
             # base_pose=sophus2obs(relative_pose),
-<<<<<<< HEAD
-            task_observations={
-                "goal_id": self.current_goal_id,
-                "goal_name": self.current_goal_name,
-                "object_goal": self.current_goal_id,
-                "recep_goal": self.current_goal_id,
-            },
-=======
             task_observations=self.task_info,
->>>>>>> 2c4a4781
             camera_pose=self.get_camera_pose_matrix(rotated=True),
             # joint_positions=pos,
         )
