--- conflicted
+++ resolved
@@ -14,11 +14,7 @@
   - jupyter
   - pybind11
   - pinocchio
-<<<<<<< HEAD
   - pytorch==2.0.0
-=======
-  - pytorch=2.0.*
->>>>>>> 56ccf2e5
   - pytorch-cuda=11.8
   - pytorch3d
   - opencv
