--- conflicted
+++ resolved
@@ -82,11 +82,7 @@
         return xyz
 
     def fix_depth(self, depth):
-<<<<<<< HEAD
-        if isinstance(depth, np.array):
-=======
         if isinstance(depth, np.ndarray):
->>>>>>> 9986f200
             depth = depth.copy()
         else:
             # Assuming it's a torch tensor instead
