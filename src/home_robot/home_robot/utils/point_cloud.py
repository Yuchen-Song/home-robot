# Copyright (c) Meta Platforms, Inc. and affiliates.
#
# This source code is licensed under the MIT license found in the
# LICENSE file in the root directory of this source tree.
import io
from typing import Optional

import cv2
import h5py
import imageio
import matplotlib.pyplot as plt
import numpy as np
import open3d as o3d
import torch
import trimesh.transformations as tra
from tqdm import tqdm


def numpy_to_pcd(xyz: np.ndarray, rgb: np.ndarray = None) -> o3d.geometry.PointCloud:
    """Create an open3d pointcloud from a single xyz/rgb pair"""
    xyz = xyz.reshape(-1, 3)
    if rgb is not None:
        rgb = rgb.reshape(-1, 3)
    pcd = o3d.geometry.PointCloud()
    pcd.points = o3d.utility.Vector3dVector(xyz)
    if rgb is not None:
        pcd.colors = o3d.utility.Vector3dVector(rgb)
    return pcd


def pcd_to_numpy(pcd: o3d.geometry.PointCloud) -> (np.ndarray, np.ndarray):
    """Convert an open3d point cloud into xyz, rgb numpy arrays and return them."""
    xyz = np.asarray(pcd.points)
    rgb = np.asarray(pcd.colors)
    return xyz, rgb


def show_point_cloud(
    xyz: np.ndarray, rgb: np.ndarray = None, orig=None, R=None, save=None, grasps=None
):
    pcd = numpy_to_pcd(xyz, rgb)
    show_pcd(pcd, orig, R, save, grasps)


def show_pcd(
    pcd: o3d.geometry.PointCloud,
    orig: np.ndarray = None,
    R: np.ndarray = None,
    save: str = None,
    grasps: list = None,
):
    geoms = create_visualization_geometries(pcd=pcd, orig=orig, R=R, grasps=grasps)
    o3d.visualization.draw_geometries(geoms)

    if save is not None:
        save_geometries_as_image(geoms, output_path=save)


def create_visualization_geometries(
<<<<<<< HEAD
    pcd=None,
    xyz=None,
    rgb=None,
    orig=None,
    R=None,
    size=1.0,
    arrow_pos=None,
    arrow_size=1.0,
    arrow_R=None,
    arrow_color=None,
    sphere_pos=None,
    sphere_size=1.0,
    sphere_color=None,
    grasps=None,
):
    assert (pcd is not None) != (xyz is not None), "One of pcd or xyz must be specified"

    if xyz is not None:
        xyz = xyz.reshape(-1, 3)
=======
    pcd: Optional[o3d.geometry.PointCloud] = None,
    xyz: Optional[np.ndarray] = None,
    rgb: Optional[np.ndarray] = None,
    orig: Optional[np.ndarray] = None,
    R: Optional[np.ndarray] = None,
    size: Optional[float] = 1.0,
    arrow_pos: Optional[np.ndarray] = None,
    arrow_size: Optional[float] = 1.0,
    arrow_R: Optional[np.ndarray] = None,
    arrow_color: Optional[np.ndarray] = None,
    sphere_pos: Optional[np.ndarray] = None,
    sphere_size: Optional[float] = 1.0,
    sphere_color: Optional[np.ndarray] = None,
    grasps: list = None,
):
    """
    Creates the open3d geometries for a point cloud (one of xyz or pcd must be specified), as well as, optionally, some
    helpful indicators for points of interest -- an origin (orig), an arrow (including direction), a sphere, and grasp
    indicators.
    """
    assert (pcd is not None) != (xyz is not None), "One of pcd or xyz must be specified"
>>>>>>> 1dabd2a8

    if rgb is not None:
        rgb = rgb.reshape(-1, 3)
        if np.any(rgb > 1):
            print("WARNING: rgb values too high! Normalizing...")
            rgb = rgb / np.max(rgb)

    if pcd is None:
        pcd = numpy_to_pcd(xyz, rgb)

    geoms = [pcd]
    if orig is not None:
        coords = o3d.geometry.TriangleMesh.create_coordinate_frame(
            origin=orig, size=size
        )
        if R is not None:
            coords = coords.rotate(R, orig)
        geoms.append(coords)

    if arrow_pos is not None:
        arrow = o3d.geometry.TriangleMesh.create_arrow()
        arrow = arrow.scale(
            arrow_size,
            center=np.zeros(
                3,
            ),
        )

        if arrow_color is not None:
            arrow = arrow.paint_uniform_color(arrow_color)

        if arrow_R is not None:
            arrow = arrow.rotate(arrow_R, center=(0, 0, 0))

        arrow = arrow.translate(arrow_pos)
        geoms.append(arrow)

    if sphere_pos is not None:
        sphere = o3d.geometry.TriangleMesh.create_sphere(radius=sphere_size)

        if sphere_color is not None:
            sphere = sphere.paint_uniform_color(sphere_color)

        sphere = sphere.translate(sphere_pos)
        geoms.append(sphere)

    if grasps is not None:
        for grasp in grasps:
            coords = o3d.geometry.TriangleMesh.create_coordinate_frame(
                size=0.05, origin=grasp[:3, 3]
            )
            coords = coords.rotate(grasp[:3, :3])
            geoms.append(coords)

    return geoms


def save_geometries_as_image(
<<<<<<< HEAD
    geoms,
    camera_extrinsic=None,
    look_at_point=None,
    output_path=None,
    zoom=None,
    point_size=None,
    near_clipping=None,
    far_clipping=None,
=======
    geoms: list,
    camera_extrinsic: Optional[np.ndarray] = None,
    look_at_point: Optional[np.ndarray] = None,
    output_path: Optional[str] = None,
    zoom: Optional[float] = None,
    point_size: Optional[float] = None,
    near_clipping: Optional[float] = None,
    far_clipping: Optional[float] = None,
>>>>>>> 1dabd2a8
):
    """
    Helper function to allow manipulation of the camera to get a better image of the point cloud.
    """
    vis = o3d.visualization.Visualizer()
    vis.create_window()

    for geom in geoms:
        vis.add_geometry(geom)
        vis.update_geometry(geom)

    view_control = vis.get_view_control()
    camera_params = view_control.convert_to_pinhole_camera_parameters()

    if camera_extrinsic is not None:
        # The extrinsic seems to have a different convention - switch from our camera to open3d's version
        camera_extrinsic_o3d = camera_extrinsic.copy()
        camera_extrinsic_o3d[:3, :3] = np.matmul(
            camera_extrinsic_o3d[:3, :3], np.array([[0, 1, 0], [-1, 0, 0], [0, 0, 1]])
        )
        camera_extrinsic_o3d[:, 3] = np.matmul(
            camera_extrinsic_o3d[:, 3],
            np.array([[1, 0, 0, 0], [0, 0, -1, 0], [0, 1, 0, 0], [0, 0, 0, 1]]),
        )

        camera_params.extrinsic = camera_extrinsic_o3d
        view_control.convert_from_pinhole_camera_parameters(camera_params)

    if look_at_point is not None:
        view_control.set_lookat(look_at_point)

    if zoom is not None:
        view_control.set_zoom(zoom)

    if near_clipping is not None:
        view_control.set_constant_z_near(near_clipping)

    if far_clipping is not None:
        view_control.set_constant_z_far(far_clipping)

    render_options = vis.get_render_option()

    if point_size is not None:
        render_options.point_size = point_size

    # vis.run()
    vis.poll_events()
    vis.update_renderer()
    vis.capture_screen_image(output_path, do_render=True)
    vis.destroy_window()


def fix_opengl_image(rgb, depth, camera_params=None):
    """opengl images are weird, we need to do a couple things here"""
    rgb = np.flip(rgb, axis=0)
    depth = np.flip(depth, axis=0)
    if camera_params is not None:
        depth = np.clip(depth, camera_params["near_val"], camera_params["far_val"])
    return rgb, depth


def depth_to_z(depth, near, far):
    """convert depth to metric depth - based on near/far values from camera"""
    depth = 2.0 * depth - 1.0
    z = 2.0 * near * far / (far + near - depth * (far - near))
    return z


def sim_depth_to_world_xyz(depth, width, height, view_matrix, proj_matrix):
    """get points from a camera image rendered in opengl. designed to work with pybullet
    from here: https://github.com/bulletphysics/bullet3/issues/1924#issuecomment-1091876325
    """
    tran_pix_world = np.linalg.inv(np.matmul(proj_matrix, view_matrix))

    # create a grid with pixel coordinates and depth value
    y, x = np.mgrid[-1 : 1 : 2 / height, -1 : 1 : 2 / width]
    y *= -1.0
    x, y, z = x.reshape(-1), y.reshape(-1), depth.reshape(-1)
    h = np.ones_like(z)

    pixels = np.stack([x, y, z, h], axis=1)
    # filter out "infinite" depths
    # pixels = pixels[z < 0.99]
    pixels[:, 2] = 2 * pixels[:, 2] - 1

    # turn pixels to world coordinates
    points = np.matmul(tran_pix_world, pixels.T).T
    points /= points[:, 3:4]
    points = points[:, :3]
    # show_point_cloud(points)
    # import pdb; pdb.set_trace()
    return points


# We apply this correction to xyz when computing it in sim
# R_CORRECTION = R1 @ R2
R_CORRECTION = tra.euler_matrix(0, 0, np.pi / 2)[:3, :3]


def opengl_depth_to_xyz(depth, camera):
    """get depth from numpy using simple pinhole camera model"""
    indices = np.indices((camera.height, camera.width), dtype=np.float32).transpose(
        1, 2, 0
    )
    z = depth
    # pixel indices start at top-left corner. for these equations, it starts at bottom-left
    # indices[..., 0] = np.flipud(indices[..., 0])
    x = (indices[:, :, 1] - camera.px) * (z / camera.fx)
    y = (indices[:, :, 0] - camera.py) * (z / camera.fy)  # * -1
    # Should now be height x width x 3, after this:
    xyz = np.stack([x, y, z], axis=-1) @ R_CORRECTION
    return xyz


def depth_to_xyz(depth, camera):
    """get depth from numpy using simple pinhole camera model"""
    indices = np.indices((camera.height, camera.width), dtype=np.float32).transpose(
        1, 2, 0
    )
    z = depth
    # pixel indices start at top-left corner. for these equations, it starts at bottom-left
    x = (indices[:, :, 1] - camera.px) * (z / camera.fx)
    y = (indices[:, :, 0] - camera.py) * (z / camera.fy)
    # Should now be height x width x 3, after this:
    xyz = np.stack([x, y, z], axis=-1)
    return xyz


def build_matrix_of_indices(height, width):
    """Builds a [height, width, 2] numpy array containing coordinates.
    @return: 3d array B s.t. B[..., 0] contains y-coordinates, B[..., 1] contains x-coordinates
    """
    return np.indices((height, width), dtype=np.float32).transpose(1, 2, 0)


def pose_from_camera_params(camera_params):
    # look_at = camera_params["look_at"]
    look_from = camera_params["look_from"]
    up_vector = camera_params["up_vector"]
    pose = np.eye(4)
    pose[:3, 3] = look_from
    pose[:3, 2] = up_vector
    return pose


##### Depth augmentations #####
# from: https://github.com/chrisdxie/uois/blob/master/src/data_augmentation.py#L68


def rotate_point_cloud(pcd):
    """
    Rotate point-cloud wrt z-axis by a random angle, anti-clockwise=+ve
    """
    rotation_matrix = tra.euler_matrix(0, 0, 2 * np.pi * np.random.random() - np.pi)
    pcd = tra.transform_points(pcd, rotation_matrix)
    return pcd


def add_multiplicative_noise(depth_img, gamma_shape=10000, gamma_scale=0.0001):
    """Add noise to depth image.
    This is adapted from the DexNet 2.0 code.
    Their code: https://github.com/BerkeleyAutomation/gqcnn/blob/75040b552f6f7fb264c27d427b404756729b5e88/gqcnn/sgd_optimizer.py
    @param depth_img: a [H x W] set of depth z values
    """
    # TODO(cpaxton): I am pretty sure we do not need to copy here, but verify this isn't
    # causing problems
    # depth_img = depth_img.copy()

    # Multiplicative noise: Gamma random variable
    # This will randomly shift around points locally
    multiplicative_noise = np.random.gamma(
        gamma_shape, gamma_scale, size=depth_img.shape
    )
    # Apply this noise to the depth image
    depth_img = multiplicative_noise * depth_img
    return depth_img


def add_additive_noise_to_xyz(
    xyz_img,
    gp_rescale_factor_range=[12, 20],
    gaussian_scale_range=[0.0, 0.003],
    valid_mask=None,
):
    """Add (approximate) Gaussian Process noise to ordered point cloud
    @param xyz_img: a [H x W x 3] ordered point cloud
    """
    xyz_img = xyz_img.copy()

    H, W, C = xyz_img.shape

    # Additive noise: Gaussian process, approximated by zero-mean anisotropic Gaussian random variable,
    #                 which is rescaled with bicubic interpolation.
    gp_rescale_factor = np.random.randint(
        gp_rescale_factor_range[0], gp_rescale_factor_range[1]
    )
    gp_scale = np.random.uniform(gaussian_scale_range[0], gaussian_scale_range[1])

    small_H, small_W = (np.array([H, W]) / gp_rescale_factor).astype(int)
    additive_noise = np.random.normal(
        loc=0.0, scale=gp_scale, size=(small_H, small_W, C)
    )
    additive_noise = cv2.resize(additive_noise, (W, H), interpolation=cv2.INTER_CUBIC)
    if valid_mask is not None:
        # use this to add to the image
        xyz_img[valid_mask, :] += additive_noise[valid_mask, :]
    else:
        xyz_img += additive_noise

    return xyz_img


def dropout_random_ellipses(
    depth_img, dropout_mean, gamma_shape=10000, gamma_scale=0.0001
):
    """Randomly drop a few ellipses in the image for robustness.
    This is adapted from the DexNet 2.0 code.
    Their code: https://github.com/BerkeleyAutomation/gqcnn/blob/75040b552f6f7fb264c27d427b404756729b5e88/gqcnn/sgd_optimizer.py
    @param depth_img: a [H x W] set of depth z values
    """
    depth_img = depth_img.copy()

    # Sample number of ellipses to dropout
    num_ellipses_to_dropout = np.random.poisson(dropout_mean)

    # Sample ellipse centers
    nonzero_pixel_indices = np.array(
        np.where(depth_img > 0)
    ).T  # Shape: [#nonzero_pixels x 2]
    dropout_centers_indices = np.random.choice(
        nonzero_pixel_indices.shape[0], size=num_ellipses_to_dropout
    )
    dropout_centers = nonzero_pixel_indices[
        dropout_centers_indices, :
    ]  # Shape: [num_ellipses_to_dropout x 2]

    # Sample ellipse radii and angles
    x_radii = np.random.gamma(gamma_shape, gamma_scale, size=num_ellipses_to_dropout)
    y_radii = np.random.gamma(gamma_shape, gamma_scale, size=num_ellipses_to_dropout)
    angles = np.random.randint(0, 360, size=num_ellipses_to_dropout)

    # Dropout ellipses
    for i in range(num_ellipses_to_dropout):
        center = dropout_centers[i, :]
        x_radius = np.round(x_radii[i]).astype(int)
        y_radius = np.round(y_radii[i]).astype(int)
        angle = angles[i]

        # dropout the ellipse
        # mask is always 2d even if input is not
        mask = np.zeros(depth_img.shape[:2])
        mask = cv2.ellipse(
            mask,
            tuple(center[::-1]),
            (x_radius, y_radius),
            angle=angle,
            startAngle=0,
            endAngle=360,
            color=1,
            thickness=-1,
        )
        depth_img[mask == 1] = 0

    return depth_img


def get_xyz_coordinates(
    depth: torch.Tensor,
    mask: torch.Tensor,
    pose: torch.Tensor,
    inv_intrinsics: torch.Tensor,
) -> torch.Tensor:
    """Returns the XYZ coordinates for a posed RGBD image.

    Args:
        depth: The depth tensor, with shape (B, 1, H, W)
        mask: The mask tensor, with the same shape as the depth tensor,
            where True means that the point should be masked (not included)
        inv_intrinsics: The inverse intrinsics, with shape (B, 3, 3)
        pose: The poses, with shape (B, 4, 4)

    Returns:
        XYZ coordinates, with shape (N, 3) where N is the number of points in
        the depth image which are unmasked
    """

    bsz, _, height, width = depth.shape
    flipped_mask = ~mask

    # Gets the pixel grid.
    xs, ys = torch.meshgrid(
        torch.arange(0, width), torch.arange(0, height), indexing="xy"
    )
    xy = torch.stack([xs, ys], dim=-1)[None, :, :].repeat_interleave(bsz, dim=0)
    xy = xy[flipped_mask.squeeze(1)]
    xyz = torch.cat((xy, torch.ones_like(xy[..., :1])), dim=-1)

    # Associates poses and intrinsics with XYZ coordinates.
    inv_intrinsics = inv_intrinsics[:, None, None, :, :].expand(
        bsz, height, width, 3, 3
    )[flipped_mask.squeeze(1)]
    pose = pose[:, None, None, :, :].expand(bsz, height, width, 4, 4)[
        flipped_mask.squeeze(1)
    ]
    depth = depth[flipped_mask]

    # Applies intrinsics and extrinsics.
    xyz = xyz.to(inv_intrinsics).unsqueeze(1) @ inv_intrinsics
    xyz = xyz * depth[:, None, None]
    xyz = (xyz[..., None, :] * pose[..., None, :3, :3]).sum(dim=-1) + pose[
        ..., None, :3, 3
    ]
    xyz = xyz.squeeze(1)

    return xyz<|MERGE_RESOLUTION|>--- conflicted
+++ resolved
@@ -57,27 +57,6 @@
 
 
 def create_visualization_geometries(
-<<<<<<< HEAD
-    pcd=None,
-    xyz=None,
-    rgb=None,
-    orig=None,
-    R=None,
-    size=1.0,
-    arrow_pos=None,
-    arrow_size=1.0,
-    arrow_R=None,
-    arrow_color=None,
-    sphere_pos=None,
-    sphere_size=1.0,
-    sphere_color=None,
-    grasps=None,
-):
-    assert (pcd is not None) != (xyz is not None), "One of pcd or xyz must be specified"
-
-    if xyz is not None:
-        xyz = xyz.reshape(-1, 3)
-=======
     pcd: Optional[o3d.geometry.PointCloud] = None,
     xyz: Optional[np.ndarray] = None,
     rgb: Optional[np.ndarray] = None,
@@ -99,7 +78,6 @@
     indicators.
     """
     assert (pcd is not None) != (xyz is not None), "One of pcd or xyz must be specified"
->>>>>>> 1dabd2a8
 
     if rgb is not None:
         rgb = rgb.reshape(-1, 3)
@@ -158,16 +136,6 @@
 
 
 def save_geometries_as_image(
-<<<<<<< HEAD
-    geoms,
-    camera_extrinsic=None,
-    look_at_point=None,
-    output_path=None,
-    zoom=None,
-    point_size=None,
-    near_clipping=None,
-    far_clipping=None,
-=======
     geoms: list,
     camera_extrinsic: Optional[np.ndarray] = None,
     look_at_point: Optional[np.ndarray] = None,
@@ -176,7 +144,6 @@
     point_size: Optional[float] = None,
     near_clipping: Optional[float] = None,
     far_clipping: Optional[float] = None,
->>>>>>> 1dabd2a8
 ):
     """
     Helper function to allow manipulation of the camera to get a better image of the point cloud.
