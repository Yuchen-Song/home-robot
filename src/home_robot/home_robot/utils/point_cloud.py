# Copyright (c) Meta Platforms, Inc. and affiliates.
#
# This source code is licensed under the MIT license found in the
# LICENSE file in the root directory of this source tree.
import io
from typing import Optional

import cv2
import h5py
import imageio
import matplotlib.pyplot as plt
import numpy as np
import open3d as o3d
import torch
import trimesh.transformations as tra
from tqdm import tqdm


def numpy_to_pcd(xyz: np.ndarray, rgb: np.ndarray = None) -> o3d.geometry.PointCloud:
    """Create an open3d pointcloud from a single xyz/rgb pair"""
    xyz = xyz.reshape(-1, 3)
    if rgb is not None:
        rgb = rgb.reshape(-1, 3)
    pcd = o3d.geometry.PointCloud()
    pcd.points = o3d.utility.Vector3dVector(xyz)
    if rgb is not None:
        pcd.colors = o3d.utility.Vector3dVector(rgb)
    return pcd


def pcd_to_numpy(pcd: o3d.geometry.PointCloud) -> (np.ndarray, np.ndarray):
    """Convert an open3d point cloud into xyz, rgb numpy arrays and return them."""
    xyz = np.asarray(pcd.points)
    rgb = np.asarray(pcd.colors)
    return xyz, rgb


def show_point_cloud(
    xyz: np.ndarray, rgb: np.ndarray = None, orig=None, R=None, save=None, grasps=None
):
<<<<<<< HEAD
    # http://www.open3d.org/docs/0.9.0/tutorial/Basic/working_with_numpy.html
    if rgb is not None:
        rgb = rgb.reshape(-1, 3)
        # if np.any(rgb > 1):
        #    print("WARNING: rgb values too high! Normalizing...")
        #    rgb = rgb / np.max(rgb)

=======
>>>>>>> bd75f6bc
    pcd = numpy_to_pcd(xyz, rgb)
    show_pcd(pcd, orig, R, save, grasps)


def show_pcd(
    pcd: o3d.geometry.PointCloud,
    orig: np.ndarray = None,
    R: np.ndarray = None,
    save: str = None,
    grasps: list = None,
):
    geoms = create_visualization_geometries(pcd=pcd, orig=orig, R=R, grasps=grasps)
    o3d.visualization.draw_geometries(geoms)

    if save is not None:
        save_geometries_as_image(geoms, output_path=save)


def create_visualization_geometries(
    pcd: Optional[o3d.geometry.PointCloud] = None,
    xyz: Optional[np.ndarray] = None,
    rgb: Optional[np.ndarray] = None,
    orig: Optional[np.ndarray] = None,
    R: Optional[np.ndarray] = None,
    size: Optional[float] = 1.0,
    arrow_pos: Optional[np.ndarray] = None,
    arrow_size: Optional[float] = 1.0,
    arrow_R: Optional[np.ndarray] = None,
    arrow_color: Optional[np.ndarray] = None,
    sphere_pos: Optional[np.ndarray] = None,
    sphere_size: Optional[float] = 1.0,
    sphere_color: Optional[np.ndarray] = None,
    grasps: list = None,
):
    """
    Creates the open3d geometries for a point cloud (one of xyz or pcd must be specified), as well as, optionally, some
    helpful indicators for points of interest -- an origin (orig), an arrow (including direction), a sphere, and grasp
    indicators.
    """
    assert (pcd is not None) != (xyz is not None), "One of pcd or xyz must be specified"

    if xyz is not None:
        xyz = xyz.reshape(-1, 3)

    if rgb is not None:
        rgb = rgb.reshape(-1, 3)
        if np.any(rgb > 1):
            print("WARNING: rgb values too high! Normalizing...")
            rgb = rgb / np.max(rgb)

    if pcd is None:
        pcd = numpy_to_pcd(xyz, rgb)

    geoms = [pcd]
    if orig is not None:
        coords = o3d.geometry.TriangleMesh.create_coordinate_frame(
            origin=orig, size=size
        )
        if R is not None:
            coords = coords.rotate(R, orig)
        geoms.append(coords)

    if arrow_pos is not None:
        arrow = o3d.geometry.TriangleMesh.create_arrow()
        arrow = arrow.scale(
            arrow_size,
            center=np.zeros(
                3,
            ),
        )

        if arrow_color is not None:
            arrow = arrow.paint_uniform_color(arrow_color)

        if arrow_R is not None:
            arrow = arrow.rotate(arrow_R, center=(0, 0, 0))

        arrow = arrow.translate(arrow_pos)
        geoms.append(arrow)

    if sphere_pos is not None:
        sphere = o3d.geometry.TriangleMesh.create_sphere(radius=sphere_size)

        if sphere_color is not None:
            sphere = sphere.paint_uniform_color(sphere_color)

        sphere = sphere.translate(sphere_pos)
        geoms.append(sphere)

    if grasps is not None:
        for grasp in grasps:
            coords = o3d.geometry.TriangleMesh.create_coordinate_frame(
                size=0.05, origin=grasp[:3, 3]
            )
            coords = coords.rotate(grasp[:3, :3])
            geoms.append(coords)

    return geoms


def save_geometries_as_image(
    geoms: list,
    camera_extrinsic: Optional[np.ndarray] = None,
    look_at_point: Optional[np.ndarray] = None,
    output_path: Optional[str] = None,
    zoom: Optional[float] = None,
    point_size: Optional[float] = None,
    near_clipping: Optional[float] = None,
    far_clipping: Optional[float] = None,
):
    """
    Helper function to allow manipulation of the camera to get a better image of the point cloud.
    """
    vis = o3d.visualization.Visualizer()
    vis.create_window()

    for geom in geoms:
        vis.add_geometry(geom)
        vis.update_geometry(geom)

    view_control = vis.get_view_control()
    camera_params = view_control.convert_to_pinhole_camera_parameters()

    if camera_extrinsic is not None:
        # The extrinsic seems to have a different convention - switch from our camera to open3d's version
        camera_extrinsic_o3d = camera_extrinsic.copy()
        camera_extrinsic_o3d[:3, :3] = np.matmul(
            camera_extrinsic_o3d[:3, :3], np.array([[0, 1, 0], [-1, 0, 0], [0, 0, 1]])
        )
        camera_extrinsic_o3d[:, 3] = np.matmul(
            camera_extrinsic_o3d[:, 3],
            np.array([[1, 0, 0, 0], [0, 0, -1, 0], [0, 1, 0, 0], [0, 0, 0, 1]]),
        )

        camera_params.extrinsic = camera_extrinsic_o3d
        view_control.convert_from_pinhole_camera_parameters(camera_params)

    if look_at_point is not None:
        view_control.set_lookat(look_at_point)

    if zoom is not None:
        view_control.set_zoom(zoom)

    if near_clipping is not None:
        view_control.set_constant_z_near(near_clipping)

    if far_clipping is not None:
        view_control.set_constant_z_far(far_clipping)

    render_options = vis.get_render_option()

    if point_size is not None:
        render_options.point_size = point_size

    vis.poll_events()
    vis.update_renderer()
    vis.capture_screen_image(output_path, do_render=True)
    vis.destroy_window()


def fix_opengl_image(rgb, depth, camera_params=None):
    """opengl images are weird, we need to do a couple things here"""
    rgb = np.flip(rgb, axis=0)
    depth = np.flip(depth, axis=0)
    if camera_params is not None:
        depth = np.clip(depth, camera_params["near_val"], camera_params["far_val"])
    return rgb, depth


def depth_to_z(depth, near, far):
    """convert depth to metric depth - based on near/far values from camera"""
    depth = 2.0 * depth - 1.0
    z = 2.0 * near * far / (far + near - depth * (far - near))
    return z


def sim_depth_to_world_xyz(depth, width, height, view_matrix, proj_matrix):
    """get points from a camera image rendered in opengl. designed to work with pybullet
    from here: https://github.com/bulletphysics/bullet3/issues/1924#issuecomment-1091876325
    """
    tran_pix_world = np.linalg.inv(np.matmul(proj_matrix, view_matrix))

    # create a grid with pixel coordinates and depth value
    y, x = np.mgrid[-1 : 1 : 2 / height, -1 : 1 : 2 / width]
    y *= -1.0
    x, y, z = x.reshape(-1), y.reshape(-1), depth.reshape(-1)
    h = np.ones_like(z)

    pixels = np.stack([x, y, z, h], axis=1)
    # filter out "infinite" depths
    # pixels = pixels[z < 0.99]
    pixels[:, 2] = 2 * pixels[:, 2] - 1

    # turn pixels to world coordinates
    points = np.matmul(tran_pix_world, pixels.T).T
    points /= points[:, 3:4]
    points = points[:, :3]
    # show_point_cloud(points)
    # import pdb; pdb.set_trace()
    return points


# We apply this correction to xyz when computing it in sim
# R_CORRECTION = R1 @ R2
R_CORRECTION = tra.euler_matrix(0, 0, np.pi / 2)[:3, :3]


def opengl_depth_to_xyz(depth, camera):
    """get depth from numpy using simple pinhole camera model"""
    indices = np.indices((camera.height, camera.width), dtype=np.float32).transpose(
        1, 2, 0
    )
    z = depth
    # pixel indices start at top-left corner. for these equations, it starts at bottom-left
    # indices[..., 0] = np.flipud(indices[..., 0])
    x = (indices[:, :, 1] - camera.px) * (z / camera.fx)
    y = (indices[:, :, 0] - camera.py) * (z / camera.fy)  # * -1
    # Should now be height x width x 3, after this:
    xyz = np.stack([x, y, z], axis=-1) @ R_CORRECTION
    return xyz


def depth_to_xyz(depth, camera):
    """get depth from numpy using simple pinhole camera model"""
    indices = np.indices((camera.height, camera.width), dtype=np.float32).transpose(
        1, 2, 0
    )
    z = depth
    # pixel indices start at top-left corner. for these equations, it starts at bottom-left
    x = (indices[:, :, 1] - camera.px) * (z / camera.fx)
    y = (indices[:, :, 0] - camera.py) * (z / camera.fy)
    # Should now be height x width x 3, after this:
    xyz = np.stack([x, y, z], axis=-1)
    return xyz


def build_matrix_of_indices(height, width):
    """Builds a [height, width, 2] numpy array containing coordinates.
    @return: 3d array B s.t. B[..., 0] contains y-coordinates, B[..., 1] contains x-coordinates
    """
    return np.indices((height, width), dtype=np.float32).transpose(1, 2, 0)


def pose_from_camera_params(camera_params):
    # look_at = camera_params["look_at"]
    look_from = camera_params["look_from"]
    up_vector = camera_params["up_vector"]
    pose = np.eye(4)
    pose[:3, 3] = look_from
    pose[:3, 2] = up_vector
    return pose


##### Depth augmentations #####
# from: https://github.com/chrisdxie/uois/blob/master/src/data_augmentation.py#L68


def rotate_point_cloud(pcd):
    """
    Rotate point-cloud wrt z-axis by a random angle, anti-clockwise=+ve
    """
    rotation_matrix = tra.euler_matrix(0, 0, 2 * np.pi * np.random.random() - np.pi)
    pcd = tra.transform_points(pcd, rotation_matrix)
    return pcd


def add_multiplicative_noise(depth_img, gamma_shape=10000, gamma_scale=0.0001):
    """Add noise to depth image.
    This is adapted from the DexNet 2.0 code.
    Their code: https://github.com/BerkeleyAutomation/gqcnn/blob/75040b552f6f7fb264c27d427b404756729b5e88/gqcnn/sgd_optimizer.py
    @param depth_img: a [H x W] set of depth z values
    """
    # TODO(cpaxton): I am pretty sure we do not need to copy here, but verify this isn't
    # causing problems
    # depth_img = depth_img.copy()

    # Multiplicative noise: Gamma random variable
    # This will randomly shift around points locally
    multiplicative_noise = np.random.gamma(
        gamma_shape, gamma_scale, size=depth_img.shape
    )
    # Apply this noise to the depth image
    depth_img = multiplicative_noise * depth_img
    return depth_img


def add_additive_noise_to_xyz(
    xyz_img,
    gp_rescale_factor_range=[12, 20],
    gaussian_scale_range=[0.0, 0.003],
    valid_mask=None,
):
    """Add (approximate) Gaussian Process noise to ordered point cloud
    @param xyz_img: a [H x W x 3] ordered point cloud
    """
    xyz_img = xyz_img.copy()

    H, W, C = xyz_img.shape

    # Additive noise: Gaussian process, approximated by zero-mean anisotropic Gaussian random variable,
    #                 which is rescaled with bicubic interpolation.
    gp_rescale_factor = np.random.randint(
        gp_rescale_factor_range[0], gp_rescale_factor_range[1]
    )
    gp_scale = np.random.uniform(gaussian_scale_range[0], gaussian_scale_range[1])

    small_H, small_W = (np.array([H, W]) / gp_rescale_factor).astype(int)
    additive_noise = np.random.normal(
        loc=0.0, scale=gp_scale, size=(small_H, small_W, C)
    )
    additive_noise = cv2.resize(additive_noise, (W, H), interpolation=cv2.INTER_CUBIC)
    if valid_mask is not None:
        # use this to add to the image
        xyz_img[valid_mask, :] += additive_noise[valid_mask, :]
    else:
        xyz_img += additive_noise

    return xyz_img


def dropout_random_ellipses(
    depth_img, dropout_mean, gamma_shape=10000, gamma_scale=0.0001
):
    """Randomly drop a few ellipses in the image for robustness.
    This is adapted from the DexNet 2.0 code.
    Their code: https://github.com/BerkeleyAutomation/gqcnn/blob/75040b552f6f7fb264c27d427b404756729b5e88/gqcnn/sgd_optimizer.py
    @param depth_img: a [H x W] set of depth z values
    """
    depth_img = depth_img.copy()

    # Sample number of ellipses to dropout
    num_ellipses_to_dropout = np.random.poisson(dropout_mean)

    # Sample ellipse centers
    nonzero_pixel_indices = np.array(
        np.where(depth_img > 0)
    ).T  # Shape: [#nonzero_pixels x 2]
    dropout_centers_indices = np.random.choice(
        nonzero_pixel_indices.shape[0], size=num_ellipses_to_dropout
    )
    dropout_centers = nonzero_pixel_indices[
        dropout_centers_indices, :
    ]  # Shape: [num_ellipses_to_dropout x 2]

    # Sample ellipse radii and angles
    x_radii = np.random.gamma(gamma_shape, gamma_scale, size=num_ellipses_to_dropout)
    y_radii = np.random.gamma(gamma_shape, gamma_scale, size=num_ellipses_to_dropout)
    angles = np.random.randint(0, 360, size=num_ellipses_to_dropout)

    # Dropout ellipses
    for i in range(num_ellipses_to_dropout):
        center = dropout_centers[i, :]
        x_radius = np.round(x_radii[i]).astype(int)
        y_radius = np.round(y_radii[i]).astype(int)
        angle = angles[i]

        # dropout the ellipse
        # mask is always 2d even if input is not
        mask = np.zeros(depth_img.shape[:2])
        mask = cv2.ellipse(
            mask,
            tuple(center[::-1]),
            (x_radius, y_radius),
            angle=angle,
            startAngle=0,
            endAngle=360,
            color=1,
            thickness=-1,
        )
        depth_img[mask == 1] = 0

    return depth_img


def get_xyz_coordinates(
    depth: torch.Tensor,
    mask: torch.Tensor,
    pose: torch.Tensor,
    inv_intrinsics: torch.Tensor,
) -> torch.Tensor:
    """Returns the XYZ coordinates for a posed RGBD image.

    Args:
        depth: The depth tensor, with shape (B, 1, H, W)
        mask: The mask tensor, with the same shape as the depth tensor,
            where True means that the point should be masked (not included)
        inv_intrinsics: The inverse intrinsics, with shape (B, 3, 3)
        pose: The poses, with shape (B, 4, 4)

    Returns:
        XYZ coordinates, with shape (N, 3) where N is the number of points in
        the depth image which are unmasked
    """

    bsz, _, height, width = depth.shape
    flipped_mask = ~mask

    # Gets the pixel grid.
    xs, ys = torch.meshgrid(
        torch.arange(0, width), torch.arange(0, height), indexing="xy"
    )
    xy = torch.stack([xs, ys], dim=-1)[None, :, :].repeat_interleave(bsz, dim=0)
    xy = xy[flipped_mask.squeeze(1)]
    xyz = torch.cat((xy, torch.ones_like(xy[..., :1])), dim=-1)

    # Associates poses and intrinsics with XYZ coordinates.
    inv_intrinsics = inv_intrinsics[:, None, None, :, :].expand(
        bsz, height, width, 3, 3
    )[flipped_mask.squeeze(1)]
    pose = pose[:, None, None, :, :].expand(bsz, height, width, 4, 4)[
        flipped_mask.squeeze(1)
    ]
    depth = depth[flipped_mask]

    # Applies intrinsics and extrinsics.
    xyz = xyz.to(inv_intrinsics).unsqueeze(1) @ inv_intrinsics
    xyz = xyz * depth[:, None, None]
    xyz = (xyz[..., None, :] * pose[..., None, :3, :3]).sum(dim=-1) + pose[
        ..., None, :3, 3
    ]
    xyz = xyz.squeeze(1)

    return xyz<|MERGE_RESOLUTION|>--- conflicted
+++ resolved
@@ -38,16 +38,6 @@
 def show_point_cloud(
     xyz: np.ndarray, rgb: np.ndarray = None, orig=None, R=None, save=None, grasps=None
 ):
-<<<<<<< HEAD
-    # http://www.open3d.org/docs/0.9.0/tutorial/Basic/working_with_numpy.html
-    if rgb is not None:
-        rgb = rgb.reshape(-1, 3)
-        # if np.any(rgb > 1):
-        #    print("WARNING: rgb values too high! Normalizing...")
-        #    rgb = rgb / np.max(rgb)
-
-=======
->>>>>>> bd75f6bc
     pcd = numpy_to_pcd(xyz, rgb)
     show_pcd(pcd, orig, R, save, grasps)
 
