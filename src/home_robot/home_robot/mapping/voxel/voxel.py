--- conflicted
+++ resolved
@@ -12,23 +12,18 @@
 import numpy as np
 import open3d as open3d
 import skimage
-<<<<<<< HEAD
-=======
-import skimage.morphology
->>>>>>> 2bdd325a
 import torch
 import trimesh
+from pytorch3d.structures import Pointclouds
+from torch import Tensor
+
 from home_robot.core.interfaces import Observations
 from home_robot.mapping.instance import Instance, InstanceMemory, InstanceView
 from home_robot.motion import PlanResult, Robot
 from home_robot.perception.encoders import ClipEncoder
 from home_robot.utils.bboxes_3d import BBoxes3D
 from home_robot.utils.data_tools.dict import update
-<<<<<<< HEAD
-from home_robot.utils.morphology import binary_dilation
-=======
 from home_robot.utils.morphology import binary_dilation, binary_erosion
->>>>>>> 2bdd325a
 from home_robot.utils.point_cloud import (
     create_visualization_geometries,
     numpy_to_pcd,
@@ -38,8 +33,6 @@
 from home_robot.utils.point_cloud_torch import unproject_masked_depth_to_xyz_coordinates
 from home_robot.utils.visualization import create_disk
 from home_robot.utils.voxel import VoxelizedPointcloud, scatter3d
-from pytorch3d.structures import Pointclouds
-from torch import Tensor
 
 Frame = namedtuple(
     "Frame",
@@ -132,7 +125,6 @@
         self.voxel_kwargs = voxel_kwargs
         self.encoder = encoder
 
-<<<<<<< HEAD
         # Create disk for mapping explored areas near the robot - since camera can't always see it
         self._disk_size = np.ceil(1.0 / self.grid_resolution)
         self._visited_disk = torch.from_numpy(
@@ -150,8 +142,6 @@
         else:
             self.dilate_obstacles_kernel = None
 
-=======
->>>>>>> 2bdd325a
         # Add points with local_radius to the voxel map at (0,0,0) unless we receive lidar points
         self.add_local_radius_points = add_local_radius_points
         self.local_radius = local_radius
@@ -759,8 +749,9 @@
     def _show_pytorch3d(
         self, instances: bool = True, mock_plot: bool = False, **plot_scene_kwargs
     ):
+        from pytorch3d.vis.plotly_vis import AxisArgs, plot_scene
+
         from home_robot.utils.bboxes_3d_plotly import plot_scene_with_bboxes
-        from pytorch3d.vis.plotly_vis import AxisArgs, plot_scene
 
         points, _, _, rgb = self.voxel_pcd.get_pointcloud()
 
