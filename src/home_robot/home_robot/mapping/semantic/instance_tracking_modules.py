--- conflicted
+++ resolved
@@ -259,11 +259,7 @@
                 mask=instance_mask,
                 point_cloud=point_cloud_instance.cpu().numpy(),
                 category_id=category_id,
-<<<<<<< HEAD
                 pose=pose.detach(),
-=======
-                pose=pose,
->>>>>>> eeef6b93
             )
 
             # append instance view to list of instance views
