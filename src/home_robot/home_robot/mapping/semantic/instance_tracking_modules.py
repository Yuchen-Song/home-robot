--- conflicted
+++ resolved
@@ -3,30 +3,23 @@
 # This source code is licensed under the MIT license found in the
 # LICENSE file in the root directory of this source tree.
 
-<<<<<<< HEAD
-
-from home_robot.core.interfaces import Observations
-=======
-from dataclasses import dataclass
->>>>>>> ab978cc2
-from typing import Dict, List, Optional, Tuple
-
-import numpy as np
-import torch
-from pytorch3d.ops import box3d_overlap
-from torch import Tensor
-
-<<<<<<< HEAD
-padding = 1.5
-=======
-from home_robot.core.interfaces import Observations
+
+from home_robot.utils.point_cloud_torch import get_bounds
 from home_robot.utils.bboxes_3d import (
     box3d_overlap_from_bounds,
     get_box_bounds_from_verts,
     get_box_verts_from_bounds,
 )
-from home_robot.utils.point_cloud_torch import get_bounds
->>>>>>> ab978cc2
+from home_robot.core.interfaces import Observations
+from dataclasses import dataclass
+from typing import Dict, List, Optional, Tuple
+
+import numpy as np
+import torch
+from pytorch3d.ops import box3d_overlap
+from torch import Tensor
+
+padding = 1.5
 
 
 @dataclass
@@ -109,7 +102,8 @@
         from home_robot.utils.data_tools.dict import update
 
         # Show points
-        features = [self.point_cloud_rgb] if self.point_cloud_rgb is not None else None
+        features = [
+            self.point_cloud_rgb] if self.point_cloud_rgb is not None else None
         ptc = Pointclouds(points=[self.point_cloud], features=features)
 
         _default_plot_args = dict(
@@ -153,7 +147,7 @@
                 or mask_np.shape[1] != cropped_image_np.shape[1]
             ):
                 mask_np = mask_np[
-                    view.bbox[0, 0] : view.bbox[1, 0], view.bbox[0, 1] : view.bbox[1, 1]
+                    view.bbox[0, 0]: view.bbox[1, 0], view.bbox[0, 1]: view.bbox[1, 1]
                 ]
             display_im = cropped_image_np * mask_out_opacity + (
                 1 - mask_out_opacity
@@ -285,7 +279,8 @@
         instance_view = self.get_local_instance_view(env_id, local_instance_id)
         if instance_view is not None:
             _, iou = box3d_overlap_from_bounds(
-                instance_view.bounds.unsqueeze(0), torch.stack(global_bounds, dim=0)
+                instance_view.bounds.unsqueeze(
+                    0), torch.stack(global_bounds, dim=0)
             )
             ious = iou.flatten()
             if ious.max() > self.iou_threshold:
@@ -324,7 +319,8 @@
                             env_id, local_instance_id
                         )
                         if global_instance_id is None:
-                            global_instance_id = len(self.instance_views[env_id])
+                            global_instance_id = len(
+                                self.instance_views[env_id])
                         self.add_view_to_instance(
                             env_id, local_instance_id, global_instance_id
                         )
@@ -408,7 +404,8 @@
             )
             if global_instance.point_cloud_rgb is not None:
                 global_instance.point_cloud_rgb = torch.cat(
-                    [global_instance.point_cloud_rgb, instance_view.point_cloud_rgb],
+                    [global_instance.point_cloud_rgb,
+                        instance_view.point_cloud_rgb],
                     dim=0,
                 )
             if global_instance.point_cloud_features is not None:
@@ -590,7 +587,6 @@
                 :, bbox[0, 0]: bbox[1, 0], bbox[0, 1]: bbox[1, 1]
             ]
             # get cropped image
-<<<<<<< HEAD
             # cropped_image = (
             #     masked_image[:, bbox[0, 0]: bbox[1, 0], bbox[0, 1]: bbox[1, 1]]
             #     .permute(1, 2, 0)
@@ -600,28 +596,14 @@
             # )
             cropped_image = self.get_cropped_image(image, bbox)
             instance_mask = instance_mask.cpu().numpy().astype(bool)
-=======
-            cropped_image = image_box.permute(1, 2, 0)
->>>>>>> ab978cc2
 
             # get embedding
             embedding = None
 
             # get point cloud
-<<<<<<< HEAD
-            point_cloud_instance = (
-                point_cloud[instance_mask_downsampled.cpu().numpy()
-                            ].cpu().numpy()
-            )
-
-            if instance_mask_downsampled.sum() > 0 and point_cloud_instance.sum() > 0:
-                bounds = np.min(point_cloud_instance, axis=0), np.max(
-                    point_cloud_instance, axis=0
-                )
-=======
             point_cloud_instance = point_cloud[instance_mask_downsampled]
-            point_cloud_rgb_instance = image.permute(1, 2, 0)[instance_mask_downsampled]
->>>>>>> ab978cc2
+            point_cloud_rgb_instance = image.permute(
+                1, 2, 0)[instance_mask_downsampled]
 
             if instance_mask_downsampled.sum() > 0:
                 bounds = get_bounds(point_cloud_instance)
