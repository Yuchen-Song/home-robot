# Copyright (c) Meta Platforms, Inc. and affiliates.
#
# This source code is licensed under the MIT license found in the
# LICENSE file in the root directory of this source tree.
from collections import defaultdict
from typing import Optional, Tuple

import cv2
import matplotlib.pyplot as plt
import numpy as np
import skimage.morphology
import torch
import torch.nn as nn
import trimesh.transformations as tra
from skimage import measure
from torch import IntTensor, Tensor
from torch.nn import functional as F

import home_robot.mapping.map_utils as mu
import home_robot.utils.depth as du
import home_robot.utils.pose as pu
import home_robot.utils.rotation as ru
from home_robot.mapping.semantic.constants import MapConstants as MC
from home_robot.mapping.semantic.instance_tracking_modules import InstanceMemory

# For debugging input and output maps - shows matplotlib visuals
debug_maps = False


class Categorical2DSemanticMapModule(nn.Module):
    """
    This class is responsible for updating a dense 2D semantic map with one channel
    per object category, the local and global maps and poses, and generating
    map features — it is a stateless PyTorch module with no trainable parameters.

    Map proposed in:
    Object Goal Navigation using Goal-Oriented Semantic Exploration
    https://arxiv.org/pdf/2007.00643.pdf
    https://github.com/devendrachaplot/Object-Goal-Navigation
    """

    # If true, display point cloud visualizations using Open3d
    debug_mode = False

    def __init__(
        self,
        frame_height: int,
        frame_width: int,
        camera_height: int,
        hfov: int,
        num_sem_categories: int,
        map_size_cm: int,
        map_resolution: int,
        vision_range: int,
        explored_radius: int,
        been_close_to_radius: int,
        target_blacklisting_radius: int,
        global_downscaling: int,
        du_scale: int,
        cat_pred_threshold: float,
        exp_pred_threshold: float,
        map_pred_threshold: float,
        min_depth: float = 0.5,
        max_depth: float = 3.5,
        must_explore_close: bool = False,
        min_obs_height_cm: int = 25,
        dilate_obstacles: bool = True,
        dilate_iter: int = 1,
        dilate_size: int = 3,
        record_instance_ids: bool = False,
        evaluate_instance_tracking: bool = False,
        instance_memory: Optional[InstanceMemory] = None,
        max_instances: int = 0,
        dilation_for_instances: int = 5,
        padding_for_instance_overlap: int = 5,
    ):
        """
        Arguments:
            frame_height: first-person frame height
            frame_width: first-person frame width
            camera_height: camera sensor height (in metres)
            hfov: horizontal field of view (in degrees)
            num_sem_categories: number of semantic segmentation categories
            map_size_cm: global map size (in centimetres)
            map_resolution: size of map bins (in centimeters)
            vision_range: diameter of the circular region of the local map
             that is visible by the agent located in its center (unit is
             the number of local map cells)
            explored_radius: radius (in centimeters) of region of the visual cone
             that will be marked as explored
            been_close_to_radius: radius (in centimeters) of been close to region
            target_blacklisting_radius: radius (in centimeters) of region
             around target that will be blacklisted (if invalid target)
            global_downscaling: ratio of global over local map
            du_scale: frame downscaling before projecting to point cloud
            cat_pred_threshold: number of depth points to be in bin to
             classify it as a certain semantic category
            exp_pred_threshold: number of depth points to be in bin to
             consider it as explored
            map_pred_threshold: number of depth points to be in bin to
             consider it as obstacle
            must_explore_close: reduce the distance we need to get to things to make them work
            min_obs_height_cm: minimum height of obstacles (in centimetres)
            record_instance_ids: whether to record instance ids in the 2d semantic map
        """
        super().__init__()

        self.screen_h = frame_height
        self.screen_w = frame_width
        self.camera_matrix = du.get_camera_matrix(self.screen_w, self.screen_h, hfov)
        self.num_sem_categories = num_sem_categories
        self.must_explore_close = must_explore_close

        self.map_size_parameters = mu.MapSizeParameters(
            map_resolution, map_size_cm, global_downscaling
        )
        self.resolution = map_resolution
        self.global_map_size_cm = map_size_cm
        self.global_downscaling = global_downscaling
        self.local_map_size_cm = self.global_map_size_cm // self.global_downscaling
        self.global_map_size = self.global_map_size_cm // self.resolution
        self.local_map_size = self.local_map_size_cm // self.resolution
        self.xy_resolution = self.z_resolution = map_resolution
        self.vision_range = vision_range
        self.explored_radius = explored_radius
        self.been_close_to_radius = been_close_to_radius
        self.target_blacklisting_radius = target_blacklisting_radius
        self.du_scale = du_scale
        self.cat_pred_threshold = cat_pred_threshold
        self.exp_pred_threshold = exp_pred_threshold
        self.map_pred_threshold = map_pred_threshold

        self.max_depth = max_depth * 100.0
        self.min_depth = min_depth * 100.0
        self.agent_height = camera_height * 100.0
        self.max_voxel_height = int(360 / self.z_resolution)
        self.min_voxel_height = int(-40 / self.z_resolution)
        self.min_obs_height_cm = min_obs_height_cm
        self.min_mapped_height = int(
            self.min_obs_height_cm / self.z_resolution - self.min_voxel_height
        )
        self.max_mapped_height = int(
            (self.agent_height + 1) / self.z_resolution - self.min_voxel_height
        )
        self.shift_loc = [self.vision_range * self.xy_resolution // 2, 0, np.pi / 2.0]

        # For cleaning up maps
        self.dilate_obstacles = dilate_obstacles
        self.dilate_kernel = np.ones((dilate_size, dilate_size))
        self.dilate_size = dilate_size
        self.dilate_iter = dilate_iter
        self.record_instance_ids = record_instance_ids
        self.padding_for_instance_overlap = padding_for_instance_overlap
        self.dilation_for_instances = dilation_for_instances
        self.instance_memory = instance_memory
        self.max_instances = max_instances
        self.evaluate_instance_tracking = evaluate_instance_tracking

    @torch.no_grad()
    def forward(
        self,
        seq_obs: Tensor,
        seq_pose_delta: Tensor,
        seq_dones: Tensor,
        seq_update_global: Tensor,
        seq_camera_poses: Tensor,
        init_local_map: Tensor,
        init_global_map: Tensor,
        init_local_pose: Tensor,
        init_global_pose: Tensor,
        init_lmb: Tensor,
        init_origins: Tensor,
        blacklist_target: bool = False,
    ) -> Tuple[Tensor, Tensor, Tensor, Tensor, Tensor, IntTensor, Tensor]:
        """Update maps and poses with a sequence of observations and generate map
        features at each time step.

        Arguments:
            seq_obs: sequence of frames containing (RGB, depth, segmentation)
             of shape (batch_size, sequence_length, 3 + 1 + num_sem_categories,
             frame_height, frame_width)
            seq_pose_delta: sequence of delta in pose since last frame of shape
             (batch_size, sequence_length, 3)
            seq_dones: sequence of (batch_size, sequence_length) binary flags
             that indicate episode restarts
            seq_update_global: sequence of (batch_size, sequence_length) binary
             flags that indicate whether to update the global map and pose
            seq_camera_poses: sequence of (batch_size, 4, 4) extrinsic camera
             matrices
            init_local_map: initial local map before any updates of shape
             (batch_size, MC.NON_SEM_CHANNELS + num_sem_categories, M, M)
            init_global_map: initial global map before any updates of shape
             (batch_size, MC.NON_SEM_CHANNELS + num_sem_categories, M * ds, M * ds)
            init_local_pose: initial local pose before any updates of shape
             (batch_size, 3)
            init_global_pose: initial global pose before any updates of shape
             (batch_size, 3)
            init_lmb: initial local map boundaries of shape (batch_size, 4)
            init_origins: initial local map origins of shape (batch_size, 3)

        Returns:
            seq_map_features: sequence of semantic map features of shape
             (batch_size, sequence_length, 2 * MC.NON_SEM_CHANNELS + num_sem_categories, M, M)
            final_local_map: final local map after all updates of shape
             (batch_size, MC.NON_SEM_CHANNELS + num_sem_categories, M, M)
            final_global_map: final global map after all updates of shape
             (batch_size, MC.NON_SEM_CHANNELS + num_sem_categories, M * ds, M * ds)
            seq_local_pose: sequence of local poses of shape
             (batch_size, sequence_length, 3)
            seq_global_pose: sequence of global poses of shape
             (batch_size, sequence_length, 3)
            seq_lmb: sequence of local map boundaries of shape
             (batch_size, sequence_length, 4)
            seq_origins: sequence of local map origins of shape
             (batch_size, sequence_length, 3)
        """
        batch_size, sequence_length = seq_obs.shape[:2]
        device, dtype = seq_obs.device, seq_obs.dtype

        map_features_channels = 2 * MC.NON_SEM_CHANNELS + self.num_sem_categories
        if self.record_instance_ids:
            map_features_channels += self.num_sem_categories
        if self.evaluate_instance_tracking:
            map_features_channels += self.max_instances + 1
        seq_map_features = torch.zeros(
            batch_size,
            sequence_length,
            map_features_channels,
            self.local_map_size,
            self.local_map_size,
            device=device,
            dtype=dtype,
        )
        seq_local_pose = torch.zeros(batch_size, sequence_length, 3, device=device)
        seq_global_pose = torch.zeros(batch_size, sequence_length, 3, device=device)
        seq_lmb = torch.zeros(
            batch_size, sequence_length, 4, device=device, dtype=torch.int32
        )
        seq_origins = torch.zeros(batch_size, sequence_length, 3, device=device)

        local_map, local_pose = init_local_map.clone(), init_local_pose.clone()
        global_map, global_pose = init_global_map.clone(), init_global_pose.clone()
        lmb, origins = init_lmb.clone(), init_origins.clone()
        for t in range(sequence_length):
            # Reset map and pose for episodes done at time step t
            for e in range(batch_size):
                if seq_dones[e, t]:
                    mu.init_map_and_pose_for_env(
                        e,
                        local_map,
                        global_map,
                        local_pose,
                        global_pose,
                        lmb,
                        origins,
                        self.map_size_parameters,
                    )

            local_map, local_pose = self._update_local_map_and_pose(
                seq_obs[:, t],
                seq_pose_delta[:, t],
                local_map,
                local_pose,
                seq_camera_poses,
                blacklist_target,
            )
            for e in range(batch_size):
                if seq_update_global[e, t]:
                    self._update_global_map_and_pose_for_env(
                        e, local_map, global_map, local_pose, global_pose, lmb, origins
                    )

            seq_local_pose[:, t] = local_pose
            seq_global_pose[:, t] = global_pose
            seq_lmb[:, t] = lmb
            seq_origins[:, t] = origins
            seq_map_features[:, t] = self._get_map_features(local_map, global_map)

        return (
            seq_map_features,
            local_map,
            global_map,
            seq_local_pose,
            seq_global_pose,
            seq_lmb,
            seq_origins,
        )

    def _aggregate_instance_map_channels_per_category(
        self, curr_map, num_instance_channels
    ):
        """Aggregate map channels for instances (input: one binary channel per instance in [0, 1])
        by category (output: one channel per category containing instance IDs)."""

        # first extract instance channels
        top_down_instance_one_hot = curr_map[
            :,
            (MC.NON_SEM_CHANNELS + self.num_sem_categories) : (
                MC.NON_SEM_CHANNELS + self.num_sem_categories + num_instance_channels
            ),
            :,
            :,
        ]
        # now we convert the top down instance map to get a map for storing instances per channel
        top_down_instances_per_category = torch.zeros(
            curr_map.shape[0],
            self.num_sem_categories,
            curr_map.shape[2],
            curr_map.shape[3],
            device=curr_map.device,
            dtype=curr_map.dtype,
        )

        # loop over envs
        # TODO Can we vectorize this across envs? (Only needed if we use multiple envs)
        for i in range(top_down_instance_one_hot.shape[0]):
            # create category id to instance id list mapping
            category_id_to_instance_id_list = defaultdict(list)
            # retrieve unprocessed instances
            unprocessed_instances = (
                self.instance_memory.get_unprocessed_instances_per_env(i)
            )
            # loop over unprocessed instances
            for instance_id, instance in unprocessed_instances.items():
                category_id_to_instance_id_list[instance.category_id].append(
                    instance_id
                )

            # loop over categories
            # TODO Can we vectorize this across categories? (Only needed if speed bottleneck)
            for category_id in category_id_to_instance_id_list.keys():
                if len(category_id_to_instance_id_list[category_id]) == 0:
                    continue
                # get the instance ids for this category
                instance_ids = category_id_to_instance_id_list[category_id]
                # create a tensor by slicing top_down_instance_one_hot using the instance ids
                instance_one_hot = top_down_instance_one_hot[i, instance_ids]
                # add a channel with all values equal to 1e-5 as the first channel
                instance_one_hot = torch.cat(
                    (
                        1e-5 * torch.ones_like(instance_one_hot[:1]),
                        instance_one_hot,
                    ),
                    dim=0,
                )
                # get the instance id map using argmax
                instance_id_map = instance_one_hot.argmax(dim=0)
                # add a zero to start of instance ids
                instance_id = [0] + instance_ids
                # update the ids using the list of instance ids
                instance_id_map = torch.tensor(
                    instance_id, device=instance_id_map.device
                )[instance_id_map]
                # update the per category instance map
                top_down_instances_per_category[i, category_id] = instance_id_map

        curr_map = torch.cat(
            (
                curr_map[:, : MC.NON_SEM_CHANNELS + self.num_sem_categories],
                top_down_instances_per_category,
                curr_map[
                    :,
                    MC.NON_SEM_CHANNELS
                    + self.num_sem_categories
                    + num_instance_channels :,
                ],
            ),
            dim=1,
        )

        return curr_map

    def _update_local_map_and_pose(
        self,
        obs: Tensor,
        pose_delta: Tensor,
        prev_map: Tensor,
        prev_pose: Tensor,
        camera_pose: Tensor,
<<<<<<< HEAD
        blacklist_target: bool = False,
=======
        debug: bool = False,
>>>>>>> 7c784f23
    ) -> Tuple[Tensor, Tensor]:
        """Update local map and sensor pose given a new observation using parameter-free
        differentiable projective geometry.

        Args:
            obs: current frame containing (rgb, depth, segmentation) of shape
             (batch_size, 3 + 1 + num_sem_categories, frame_height, frame_width)
            pose_delta: delta in pose since last frame of shape (batch_size, 3)
            prev_map: previous local map of shape
             (batch_size, MC.NON_SEM_CHANNELS + num_sem_categories, M, M)
            prev_pose: previous pose of shape (batch_size, 3)
            camera_pose: current camera poseof shape (batch_size, 4, 4)

        Returns:
            current_map: current local map updated with current observation
             and location of shape (batch_size, MC.NON_SEM_CHANNELS + num_sem_categories, M, M)
            current_pose: current pose updated with pose delta of shape (batch_size, 3)
        """
        batch_size, obs_channels, h, w = obs.size()
        device, dtype = obs.device, obs.dtype
        if camera_pose is not None:
            # TODO: make consistent between sim and real
            # hab_angles = pt.matrix_to_euler_angles(camera_pose[:, :3, :3], convention="YZX")
            # angles = pt.matrix_to_euler_angles(camera_pose[:, :3, :3], convention="ZYX")
            angles = torch.Tensor(
                [tra.euler_from_matrix(p[:3, :3].cpu(), "rzyx") for p in camera_pose]
            )
            # For habitat - pull x angle
            # tilt = angles[:, -1]
            # For real robot
            tilt = angles[:, 1]

            # Get the agent pose
            # hab_agent_height = camera_pose[:, 1, 3] * 100
            agent_pos = camera_pose[:, :3, 3] * 100
            agent_height = agent_pos[:, 2]

            if debug:
                print("tilt", tilt)
                print("agent_height", agent_height)
                print()
        else:
            tilt = torch.zeros(batch_size)
            agent_height = self.agent_height

        depth = obs[:, 3, :, :].float()
        depth[depth > self.max_depth] = 0

        point_cloud_t = du.get_point_cloud_from_z_t(
            depth, self.camera_matrix, device, scale=self.du_scale
        )

        if self.debug_mode:
            from home_robot.utils.point_cloud import show_point_cloud

            rgb = obs[:, :3, :: self.du_scale, :: self.du_scale].permute(0, 2, 3, 1)
            xyz = point_cloud_t[0].reshape(-1, 3)
            rgb = rgb[0].reshape(-1, 3)
            print("-> Showing point cloud in camera coords")
            show_point_cloud(
                (xyz / 100.0).cpu().numpy(),
                (rgb / 255.0).cpu().numpy(),
                orig=np.zeros(3),
            )

        point_cloud_base_coords = du.transform_camera_view_t(
            point_cloud_t, agent_height, torch.rad2deg(tilt).cpu().numpy(), device
        )

        # Show the point cloud in base coordinates for debugging
        if self.debug_mode:
            print()
            print("------------------------------")
            print("agent angles =", angles)
            print("agent tilt   =", tilt)
            print("agent height =", agent_height, "preset =", self.agent_height)
            xyz = point_cloud_base_coords[0].reshape(-1, 3)
            print("-> Showing point cloud in base coords")
            show_point_cloud(
                (xyz / 100.0).cpu().numpy(),
                (rgb / 255.0).cpu().numpy(),
                orig=np.zeros(3),
            )

        point_cloud_map_coords = du.transform_pose_t(
            point_cloud_base_coords, self.shift_loc, device
        )

        if self.debug_mode:
            xyz = point_cloud_base_coords[0].reshape(-1, 3)
            print("-> Showing point cloud in map coords")
            show_point_cloud(
                (xyz / 100.0).cpu().numpy(),
                (rgb / 255.0).cpu().numpy(),
                orig=np.zeros(3),
            )

        voxel_channels = 1 + self.num_sem_categories
        num_instance_channels = 0
        if self.record_instance_ids:
            num_instance_channels = obs_channels - 4 - self.num_sem_categories
            if self.evaluate_instance_tracking:
                num_instance_channels -= self.max_instances + 1
            voxel_channels += num_instance_channels
        if self.evaluate_instance_tracking:
            voxel_channels += self.max_instances + 1

        init_grid = torch.zeros(
            batch_size,
            voxel_channels,
            self.vision_range,
            self.vision_range,
            self.max_voxel_height - self.min_voxel_height,
            device=device,
            dtype=torch.float32,
        )
        feat = torch.ones(
            batch_size,
            voxel_channels,
            self.screen_h // self.du_scale * self.screen_w // self.du_scale,
            device=device,
            dtype=torch.float32,
        )

        semantic_channels = obs[:, 4 : 4 + self.num_sem_categories, :, :]

        if self.record_instance_ids:
            instance_channels = obs[
                :,
                4
                + self.num_sem_categories : 4
                + self.num_sem_categories
                + num_instance_channels,
                :,
                :,
            ]
            self.instance_memory.process_instances(
                semantic_channels,
                instance_channels,
                point_cloud_t,
                image=obs[:, :3, :, :],
            )

        feat[:, 1:, :] = nn.AvgPool2d(self.du_scale)(obs[:, 4:, :, :]).view(
            batch_size, obs_channels - 4, h // self.du_scale * w // self.du_scale
        )

        XYZ_cm_std = point_cloud_map_coords.float()
        XYZ_cm_std[..., :2] = XYZ_cm_std[..., :2] / self.xy_resolution
        XYZ_cm_std[..., :2] = (
            (XYZ_cm_std[..., :2] - self.vision_range // 2.0) / self.vision_range * 2.0
        )
        XYZ_cm_std[..., 2] = XYZ_cm_std[..., 2] / self.z_resolution
        XYZ_cm_std[..., 2] = (
            (
                XYZ_cm_std[..., 2]
                - (self.max_voxel_height + self.min_voxel_height) // 2.0
            )
            / (self.max_voxel_height - self.min_voxel_height)
            * 2.0
        )
        XYZ_cm_std = XYZ_cm_std.permute(0, 3, 1, 2)
        XYZ_cm_std = XYZ_cm_std.view(
            XYZ_cm_std.shape[0],
            XYZ_cm_std.shape[1],
            XYZ_cm_std.shape[2] * XYZ_cm_std.shape[3],
        )

        voxels = du.splat_feat_nd(init_grid, feat, XYZ_cm_std).transpose(2, 3)

        agent_height_proj = voxels[
            ..., self.min_mapped_height : self.max_mapped_height
        ].sum(4)
        all_height_proj = voxels.sum(4)

        fp_map_pred = agent_height_proj[:, 0:1, :, :]
        fp_exp_pred = all_height_proj[:, 0:1, :, :]
        fp_map_pred = fp_map_pred / self.map_pred_threshold
        fp_exp_pred = fp_exp_pred / self.exp_pred_threshold

        num_channels = MC.NON_SEM_CHANNELS + self.num_sem_categories
        if self.record_instance_ids:
            num_channels += num_instance_channels

        if self.evaluate_instance_tracking:
            num_channels += self.max_instances + 1

        agent_view = torch.zeros(
            batch_size,
            num_channels,
            self.local_map_size_cm // self.xy_resolution,
            self.local_map_size_cm // self.xy_resolution,
            device=device,
            dtype=dtype,
        )

        # Update agent view from the fp_map_pred
        if self.dilate_obstacles:
            for i in range(fp_map_pred.shape[0]):
                env_map = fp_map_pred[i, 0].cpu().numpy()
                # TODO: remove if not used
                # env_map_eroded = cv2.erode(
                #     env_map, self.dilate_kernel, self.dilate_iter
                # )
                # filt = cv2.filter2D(env_map, -1, self.dilate_kernel)
                median_filtered = cv2.medianBlur(env_map, self.dilate_size)

                # TODO: remove debug code
                # plt.subplot(121); plt.imshow(env_map)
                # plt.subplot(122); plt.imshow(env_map_eroded)
                # plt.show()
                # breakpoint()
                # fp_map_pred[i, 0] = torch.tensor(env_map_eroded)
                fp_map_pred[i, 0] = torch.tensor(median_filtered)

        x1 = self.local_map_size_cm // (self.xy_resolution * 2) - self.vision_range // 2
        x2 = x1 + self.vision_range
        y1 = self.local_map_size_cm // (self.xy_resolution * 2)
        y2 = y1 + self.vision_range
        agent_view[:, MC.OBSTACLE_MAP : MC.OBSTACLE_MAP + 1, y1:y2, x1:x2] = fp_map_pred
        agent_view[:, MC.EXPLORED_MAP : MC.EXPLORED_MAP + 1, y1:y2, x1:x2] = fp_exp_pred

        agent_view[:, MC.NON_SEM_CHANNELS :, y1:y2, x1:x2] = (
            all_height_proj[:, 1:] / self.cat_pred_threshold
        )

        current_pose = pu.get_new_pose_batch(prev_pose.clone(), pose_delta)
        st_pose = current_pose.clone().detach()

        st_pose[:, :2] = -(
            (
                st_pose[:, :2] * 100.0 / self.xy_resolution
                - self.local_map_size_cm // (self.xy_resolution * 2)
            )
            / (self.local_map_size_cm // (self.xy_resolution * 2))
        )
        st_pose[:, 2] = 90.0 - (st_pose[:, 2])

        rot_mat, trans_mat = ru.get_grid(st_pose, agent_view.size(), dtype)
        rotated = F.grid_sample(agent_view, rot_mat, align_corners=True)
        translated = F.grid_sample(rotated, trans_mat, align_corners=True)

        # Clamp to [0, 1] after transform agent view to map coordinates
        translated = torch.clamp(translated, min=0.0, max=1.0)

        # update instance channels
        if self.record_instance_ids:
            translated = self._aggregate_instance_map_channels_per_category(
                translated, num_instance_channels
            )

        maps = torch.cat((prev_map.unsqueeze(1), translated.unsqueeze(1)), 1)

        current_map, _ = torch.max(maps, 1)
        if self.record_instance_ids:
            # overwrite channels containing instance IDs
            current_map[
                :,
                MC.NON_SEM_CHANNELS
                + self.num_sem_categories : MC.NON_SEM_CHANNELS
                + 2 * self.num_sem_categories,
            ] = translated[
                :,
                MC.NON_SEM_CHANNELS
                + self.num_sem_categories : MC.NON_SEM_CHANNELS
                + 2 * self.num_sem_categories,
            ]

        # Reset current location
        current_map[:, MC.CURRENT_LOCATION, :, :].fill_(0.0)
        curr_loc = current_pose[:, :2]
        curr_loc = (curr_loc * 100.0 / self.xy_resolution).int()

        for e in range(batch_size):
            x, y = curr_loc[e]
            current_map[
                e,
                MC.CURRENT_LOCATION : MC.CURRENT_LOCATION + 2,
                y - 2 : y + 3,
                x - 2 : x + 3,
            ].fill_(1.0)

            # Set a disk around the agent to explored
            # This is around the current agent - we just sort of assume we know where we are
            try:
                radius = 10
                explored_disk = torch.from_numpy(skimage.morphology.disk(radius))
                current_map[
                    e,
                    MC.EXPLORED_MAP,
                    y - radius : y + radius + 1,
                    x - radius : x + radius + 1,
                ][explored_disk == 1] = 1

                # Record the region the agent has been close to using a disc centered at the agent
                radius = self.been_close_to_radius // self.resolution
                been_close_disk = torch.from_numpy(skimage.morphology.disk(radius))

                current_map[
                    e,
                    MC.BEEN_CLOSE_MAP,
                    y - radius : y + radius + 1,
                    x - radius : x + radius + 1,
                ][been_close_disk == 1] = 1

                if blacklist_target:
                    # Record the region the agent has been close to using a disc centered at the agent
                    radius = self.target_blacklisting_radius // self.resolution
                    been_close_disk = torch.from_numpy(skimage.morphology.disk(radius))

                    current_map[
                        e,
                        MC.BLACKLISTED_TARGETS_MAP,
                        y - radius : y + radius + 1,
                        x - radius : x + radius + 1,
                    ][been_close_disk == 1] = 1

            except IndexError:

                pass

        if debug_maps:
            current_map = current_map.cpu()
            explored = current_map[0, MC.EXPLORED_MAP].numpy()
            been_close = current_map[0, MC.BEEN_CLOSE_MAP].numpy()
            obstacles = current_map[0, MC.OBSTACLE_MAP].numpy()
            plt.subplot(331)
            plt.axis("off")
            plt.title("explored")
            plt.imshow(explored)
            plt.subplot(332)
            plt.axis("off")
            plt.title("been close")
            plt.imshow(been_close)
            plt.subplot(233)
            plt.axis("off")
            plt.imshow(been_close * explored)
            plt.subplot(334)
            plt.axis("off")
            plt.title("obstacles")
            plt.imshow(obstacles)
            plt.subplot(335)
            plt.axis("off")
            plt.title("obstacles_eroded")

            obs_eroded = cv2.erode(obstacles, np.ones((5, 5)), iterations=5)
            plt.imshow(obs_eroded)
            plt.subplot(336)
            plt.axis("off")
            plt.imshow(been_close * obstacles)
            plt.subplot(337)
            plt.axis("off")
            rgb = obs[0, :3, :: self.du_scale, :: self.du_scale].permute(1, 2, 0)
            plt.imshow(rgb.cpu().numpy())
            plt.subplot(338)
            plt.imshow(depth[0].cpu().numpy())
            plt.axis("off")
            plt.subplot(339)
            seg = np.zeros_like(depth[0].cpu().numpy())
            for i in range(4, obs_channels):
                seg += (i - 4) * obs[0, i].cpu().numpy()
                print("class =", i, np.sum(obs[0, i].cpu().numpy()), "pts")
            plt.imshow(seg)
            plt.axis("off")
            plt.show()

            print("Non semantic channels =", MC.NON_SEM_CHANNELS)
            print("map shape =", current_map.shape)
            breakpoint()

        if self.must_explore_close:
            current_map[:, MC.EXPLORED_MAP] = (
                current_map[:, MC.EXPLORED_MAP] * current_map[:, MC.BEEN_CLOSE_MAP]
            )
            current_map[:, MC.OBSTACLE_MAP] = (
                current_map[:, MC.OBSTACLE_MAP] * current_map[:, MC.BEEN_CLOSE_MAP]
            )
        return current_map, current_pose

    def _update_global_map_instances_for_one_channel(
        self,
        env_id: int,
        global_instances: Tensor,
        local_map: Tensor,
        x_range: tuple,
        y_range: tuple,
        max_instance_id: int,
    ) -> Tensor:
        """
        Update one instance channels in the global map from one instance channels in the local map:
        aggregate local instances with existing global instances or create new global instances.

        Args:
            global_instances (Tensor): The global map tensor.
            local_map (Tensor): The local map tensor.
            x_range (tuple): The range of indices in the x-axis for the local map in the global map.
            y_range (tuple): The range of indices in the y-axis for the local map in the global map.

        Returns:
            Tensor: The updated global instances tensor.

        """
        p = self.padding_for_instance_overlap  # default: 1
        d = self.dilation_for_instances  # default: 0

        H = global_instances.shape[0]
        W = global_instances.shape[1]

        x1, x2 = x_range
        y1, y2 = y_range

        # padding added on each side
        t_p = min(x1, p)
        b_p = min(H - x2, p)
        l_p = min(y1, p)
        r_p = min(W - y2, p)

        # the indices of the padded local_map in the global map
        x_start = x1 - t_p
        x_end = x2 + b_p
        y_start = y1 - l_p
        y_end = y2 + r_p

        local_map = torch.round(local_map)

        # pad the local map
        extended_local_map = F.pad(local_map.float(), (l_p, r_p), mode="replicate")
        extended_local_map = F.pad(
            extended_local_map.transpose(1, 0), (t_p, b_p), mode="replicate"
        ).transpose(1, 0)

        self.instance_dilation_selem = skimage.morphology.disk(d)
        # dilate the extended local map
        if d > 0:
            extended_dilated_local_map = torch.round(
                torch.tensor(
                    cv2.dilate(
                        extended_local_map.cpu().numpy(),
                        self.instance_dilation_selem,
                        iterations=1,
                    ),
                    device=local_map.device,
                    dtype=local_map.dtype,
                )
            )
        else:
            extended_dilated_local_map = torch.clone(extended_local_map)

        # Get the instances from the global map within the local map's region
        global_instances_within_local = global_instances[x_start:x_end, y_start:y_end]

        instance_mapping = self._get_local_to_global_instance_mapping(
            env_id,
            extended_dilated_local_map,
            global_instances_within_local,
            max_instance_id,
        )

        # Update the global map with the associated instances from the local map
        global_instances_in_local = np.vectorize(instance_mapping.get)(
            local_map.cpu().numpy()
        )
        global_instances[x1:x2, y1:y2] = torch.maximum(
            global_instances[x1:x2, y1:y2],
            torch.tensor(
                global_instances_in_local,
                dtype=torch.int64,
                device=global_instances.device,
            ),
        )
        return global_instances

    def _get_local_to_global_instance_mapping(
        self,
        env_id: int,
        extended_local_labels: Tensor,
        global_instances_within_local: Tensor,
        max_instance_id: int,
    ) -> dict:
        """
        Creates a mapping of local instance IDs to global instance IDs.

        Args:
            extended_local_labels: Labels of instances in the extended local map.
            global_instances_within_local: Instances from the global map within the local map's region.

        Returns:
            A mapping of local instance IDs to global instance IDs.
        """
        instance_mapping = {}

        # Associate instances in the local map with corresponding instances in the global map
        for local_instance_id in torch.unique(extended_local_labels):
            if local_instance_id == 0:
                # ignore 0 as it does not correspond to an instance
                continue
            # pixels corresponding to
            local_instance_pixels = extended_local_labels == local_instance_id

            # Check for overlapping instances in the global map
            overlapping_instances = global_instances_within_local[local_instance_pixels]
            unique_overlapping_instances = torch.unique(overlapping_instances)

            unique_overlapping_instances = unique_overlapping_instances[
                unique_overlapping_instances != 0
            ]
            if len(unique_overlapping_instances) >= 1:
                # If there is a corresponding instance in the global map, pick the first one and associate it
                global_instance_id = int(unique_overlapping_instances[0].item())
                instance_mapping[local_instance_id.item()] = global_instance_id
            else:
                # If there are no corresponding instances, create a new instance
                global_instance_id = max_instance_id + 1
                instance_mapping[local_instance_id.item()] = global_instance_id
                max_instance_id += 1
            # update the id in instance memory
            self.instance_memory.update_instance_id(
                env_id, int(local_instance_id.item()), global_instance_id
            )
        instance_mapping[0] = 0
        return instance_mapping

    def _update_global_map_instances(
        self, e: int, global_map: Tensor, local_map: Tensor, lmb: Tensor
    ) -> Tensor:
        """
        Update instance channels in the global map from instance channels in the local map:
        aggregate local instances with existing global instances or create new global instances.

        Args:
            e (int): The index of the environment.
            global_map (Tensor): The global map tensor.
            local_map (Tensor): The local map tensor.
            lmb (Tensor): The tensor containing the ranges of indices for the local map in the global map.

        Returns:
            Tensor: The updated global map tensor.
        """
        # TODO Can we vectorize this across categories? (Only needed if speed bottleneck)
        for i in range(self.num_sem_categories):
            if (
                torch.sum(
                    local_map[e, MC.NON_SEM_CHANNELS + i + self.num_sem_categories]
                )
                > 0
            ):
                max_instance_id = (
                    torch.max(
                        global_map[
                            e,
                            MC.NON_SEM_CHANNELS
                            + self.num_sem_categories : MC.NON_SEM_CHANNELS
                            + 2 * self.num_sem_categories,
                        ]
                    )
                    .int()
                    .item()
                )
                # if the local map has any object instances, update the global map with instance ids
                instances = self._update_global_map_instances_for_one_channel(
                    e,
                    global_map[e, MC.NON_SEM_CHANNELS + i + self.num_sem_categories],
                    local_map[e, MC.NON_SEM_CHANNELS + i + self.num_sem_categories],
                    (lmb[e, 0], lmb[e, 1]),
                    (lmb[e, 2], lmb[e, 3]),
                    max_instance_id,
                )
                global_map[
                    e, i + MC.NON_SEM_CHANNELS + self.num_sem_categories
                ] = instances

        return global_map

    def _update_global_map_and_pose_for_env(
        self,
        e: int,
        local_map: Tensor,
        global_map: Tensor,
        local_pose: Tensor,
        global_pose: Tensor,
        lmb: Tensor,
        origins: Tensor,
    ):
        """Update global map and pose and re-center local map and pose for a
        particular environment.
        """

        if self.record_instance_ids:
            global_map = self._update_global_map_instances(
                e, global_map, local_map, lmb
            )
            global_map[
                e,
                : MC.NON_SEM_CHANNELS + self.num_sem_categories,
                lmb[e, 0] : lmb[e, 1],
                lmb[e, 2] : lmb[e, 3],
            ] = local_map[e, : MC.NON_SEM_CHANNELS + self.num_sem_categories]
            global_map[
                e,
                MC.NON_SEM_CHANNELS + 2 * self.num_sem_categories :,
                lmb[e, 0] : lmb[e, 1],
                lmb[e, 2] : lmb[e, 3],
            ] = local_map[e, MC.NON_SEM_CHANNELS + 2 * self.num_sem_categories :]
        else:
            global_map[e, :, lmb[e, 0] : lmb[e, 1], lmb[e, 2] : lmb[e, 3]] = local_map[
                e
            ]
        global_pose[e] = local_pose[e] + origins[e]
        mu.recenter_local_map_and_pose_for_env(
            e,
            local_map,
            global_map,
            local_pose,
            global_pose,
            lmb,
            origins,
            self.map_size_parameters,
        )

    def _get_map_features(self, local_map: Tensor, global_map: Tensor) -> Tensor:
        """Get global and local map features.

        Arguments:
            local_map: local map of shape
             (batch_size, MC.NON_SEM_CHANNELS + num_sem_categories, M, M)
            global_map: global map of shape
             (batch_size, MC.NON_SEM_CHANNELS + num_sem_categories, M * ds, M * ds)

        Returns:
            map_features: semantic map features of shape
             (batch_size, 2 * MC.NON_SEM_CHANNELS + num_sem_categories, M, M)
        """
        map_features_channels = 2 * MC.NON_SEM_CHANNELS + self.num_sem_categories

        if self.record_instance_ids:
            map_features_channels += self.num_sem_categories
        if self.evaluate_instance_tracking:
            map_features_channels += self.max_instances + 1

        map_features = torch.zeros(
            local_map.size(0),
            map_features_channels,
            self.local_map_size,
            self.local_map_size,
            device=local_map.device,
            dtype=local_map.dtype,
        )

        # Local obstacles, explored area, and current and past position
        map_features[:, 0 : MC.NON_SEM_CHANNELS, :, :] = local_map[
            :, 0 : MC.NON_SEM_CHANNELS, :, :
        ]
        # Global obstacles, explored area, and current and past position
        map_features[
            :, MC.NON_SEM_CHANNELS : 2 * MC.NON_SEM_CHANNELS, :, :
        ] = nn.MaxPool2d(self.global_downscaling)(
            global_map[:, 0 : MC.NON_SEM_CHANNELS, :, :]
        )
        # Local semantic categories
        map_features[:, 2 * MC.NON_SEM_CHANNELS :, :, :] = local_map[
            :, MC.NON_SEM_CHANNELS :, :, :
        ]

        if debug_maps:
            plt.subplot(131)
            plt.imshow(local_map[0, 7])  # second object = cup
            plt.subplot(132)
            plt.imshow(local_map[0, 6])  # first object = chair
            # This is the channel in MAP FEATURES mode
            plt.subplot(133)
            plt.imshow(map_features[0, 12])
            plt.show()

        return map_features.detach()<|MERGE_RESOLUTION|>--- conflicted
+++ resolved
@@ -377,11 +377,8 @@
         prev_map: Tensor,
         prev_pose: Tensor,
         camera_pose: Tensor,
-<<<<<<< HEAD
         blacklist_target: bool = False,
-=======
         debug: bool = False,
->>>>>>> 7c784f23
     ) -> Tuple[Tensor, Tensor]:
         """Update local map and sensor pose given a new observation using parameter-free
         differentiable projective geometry.
