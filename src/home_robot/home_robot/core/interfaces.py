from dataclasses import dataclass
from enum import Enum
from typing import Any, Dict, Optional

import numpy as np


class Action:
    """Controls."""

    pass


class DiscreteNavigationAction(Action, Enum):
    """Discrete navigation controls."""

    STOP = 0
    MOVE_FORWARD = 1
    TURN_LEFT = 2
    TURN_RIGHT = 3
    PICK_OBJECT = 4
    PLACE_OBJECT = 5
<<<<<<< HEAD
    EMPTY_ACTION = 6
=======
    NAVIGATION_MODE = 6
    MANIPULATION_MODE = 7
>>>>>>> 78817a7e


@dataclass
class Pose:
    position: np.ndarray
    orientation: np.ndarray


@dataclass
class Observations:
    """Sensor observations."""

    # --------------------------------------------------------
    # Typed observations
    # --------------------------------------------------------

    # Joint states
    # joint_positions: np.ndarray

    # Pose
    # TODO: add these instead of gps + compass
    # base_pose: Pose
    # ee_pose: Pose

    # Pose
    gps: np.ndarray  # (x, y) where positive x is forward, positive y is translation to left
    compass: np.ndarray  # positive theta is rotation to left - consistent with robot

    # Camera
    rgb: np.ndarray  # (camera_height, camera_width, 3) in [0, 255]
    depth: np.ndarray  # (camera_height, camera_width) in meters
    xyz: Optional[
        np.ndarray
    ] = None  # (camera_height, camera_width, 3) in camera coordinates
    semantic: Optional[
        np.array
    ] = None  # (camera_height, camera_width) in [0, num_sem_categories - 1]
    third_person_image: Optional[np.array] = None
    camera_pose: Optional[np.array] = None
    # --------------------------------------------------------
    # Untyped task-specific observations
    # --------------------------------------------------------

    task_observations: Optional[Dict[str, Any]] = None<|MERGE_RESOLUTION|>--- conflicted
+++ resolved
@@ -20,12 +20,9 @@
     TURN_RIGHT = 3
     PICK_OBJECT = 4
     PLACE_OBJECT = 5
-<<<<<<< HEAD
-    EMPTY_ACTION = 6
-=======
     NAVIGATION_MODE = 6
     MANIPULATION_MODE = 7
->>>>>>> 78817a7e
+    EMPTY_ACTION = 8
 
 
 @dataclass
